--- conflicted
+++ resolved
@@ -119,9 +119,6 @@
         .redirect(reqwest::redirect::Policy::none())
         .timeout(timeout);
 
-<<<<<<< HEAD
-    let mut exit_code: i32 = 0;
-=======
     #[cfg(feature = "native-tls")]
     if args.native_tls {
         client = client.use_native_tls();
@@ -136,7 +133,7 @@
         return Err(anyhow!("This binary was built without native-tls support"));
     }
 
->>>>>>> fff519fa
+    let mut exit_code: i32 = 0;
     let mut resume: Option<u64> = None;
 
     if args.url.scheme() == "https" {
@@ -402,7 +399,6 @@
         } else {
             client.execute(request)?
         };
-<<<<<<< HEAD
 
         let status = response.status();
         if args.check_status.unwrap_or(!args.httpie_compat_mode) {
@@ -414,11 +410,7 @@
             }
         }
         if is_output_redirected && exit_code != 0 {
-            eprintln!("\n{}: warning: HTTP {}\n", env!("CARGO_PKG_NAME"), status);
-=======
-        if is_redirect && exit_code != 0 {
             warn(&format!("HTTP {}", status));
->>>>>>> fff519fa
         }
 
         printer.print = print;
