use std::convert::TryFrom;
use std::env;
use std::ffi::OsString;
use std::fmt;
use std::fs;
use std::io::Write;
use std::mem;
use std::path::PathBuf;
use std::str::FromStr;
use std::time::Duration;

use anyhow::{anyhow, Context};
use clap::{self, ArgAction, FromArgMatches, ValueEnum};
use encoding_rs::Encoding;
use reqwest::{tls, Method, Url};
use serde::Deserialize;

use crate::buffer::Buffer;
use crate::regex;
use crate::request_items::RequestItems;
use crate::utils::config_dir;

// Some doc comments were copy-pasted from HTTPie

// clap guidelines:
// - Only use `short` with an explicit arg (`short = "x"`)
// - Only use `long` with an implicit arg (just `long`)
//   - Unless it needs a different name, but then also use `name = "..."`
// - Add an uppercase value_name to options that take a value

/// xh is a friendly and fast tool for sending HTTP requests.
///
/// It reimplements as much as possible of HTTPie's excellent design, with a focus
/// on improved performance.
#[derive(clap::Parser, Debug)]
#[clap(
    version,
    long_version = long_version(),
    disable_help_flag = true,
    args_override_self = true
)]
pub struct Cli {
    #[clap(skip)]
    pub httpie_compat_mode: bool,

    /// (default) Serialize data items from the command line as a JSON object.
    ///
    /// Overrides both --form and --multipart.
    #[clap(short = 'j', long, overrides_with_all = &["form", "multipart"])]
    pub json: bool,

    /// Serialize data items from the command line as form fields.
    ///
    /// Overrides both --json and --multipart.
    #[clap(short = 'f', long, overrides_with_all = &["json", "multipart"])]
    pub form: bool,

    /// Like --form, but force a multipart/form-data request even without files.
    ///
    /// Overrides both --json and --form.
    #[clap(long, conflicts_with = "raw", overrides_with_all = &["json", "form"])]
    pub multipart: bool,

    /// Pass raw request data without extra processing.
    #[clap(long, value_name = "RAW")]
    pub raw: Option<String>,

    /// Controls output processing.
    #[clap(
        long,
        value_enum,
        value_name = "STYLE",
        long_help = "\
Controls output processing. Possible values are:

    all      (default) Enable both coloring and formatting
    colors   Apply syntax highlighting to output
    format   Pretty-print json and sort headers
    none     Disable both coloring and formatting

Defaults to \"format\" if the NO_COLOR env is set and to \"none\" if stdout is not tty."
    )]
    pub pretty: Option<Pretty>,

    /// Set output formatting options. The only currently implemented option
    /// is json.indent.
    ///
    /// Different options need to be separated by a comma.
    ///
    /// Example: --format-options=json.indent:2
    #[clap(long, value_name = "FORMAT_OPTIONS")]
    pub format_options: Option<FormatOptions>,

    /// Output coloring style.
    #[clap(short = 's', long, value_enum, value_name = "THEME")]
    pub style: Option<Theme>,

    /// Override the response encoding for terminal display purposes.
    ///
    /// Example: --response-charset=latin1
    #[clap(long, value_name = "ENCODING", value_parser = parse_encoding)]
    pub response_charset: Option<&'static Encoding>,

    /// Override the response mime type for coloring and formatting for the terminal.
    ///
    /// Example: --response-mime=application/json
    #[clap(long, value_name = "MIME_TYPE")]
    pub response_mime: Option<String>,

    /// String specifying what the output should contain
    #[clap(
        short = 'p',
        long,
        value_name = "FORMAT",
        long_help = "\
String specifying what the output should contain

    'H' request headers
    'B' request body
    'h' response headers
    'b' response body
    'm' response metadata

Example: --print=Hb"
    )]
    pub print: Option<Print>,

    /// Print only the response headers. Shortcut for --print=h.
    #[clap(short = 'h', long)]
    pub headers: bool,

    /// Print only the response body. Shortcut for --print=b.
    #[clap(short = 'b', long)]
    pub body: bool,

    /// Print only the response metadata. Shortcut for --print=m.
    #[clap(short = 'm', long)]
    pub meta: bool,

    /// Print the whole request as well as the response.
    ///
    /// Additionally, this enables --all for printing intermediary
    /// requests/responses while following redirects.
    ///
    /// Using verbose twice i.e. -vv will print the response metadata as well.
    ///
    /// Equivalent to --print=HhBb --all.
    #[clap(short = 'v', long, action = ArgAction::Count)]
    pub verbose: u8,

    /// Show any intermediary requests/responses while following redirects with --follow.
    #[clap(long)]
    pub all: bool,

    /// The same as --print but applies only to intermediary requests/responses.
    #[clap(short = 'P', long, value_name = "FORMAT")]
    pub history_print: Option<Print>,

    /// Do not print to stdout or stderr.
    #[clap(short = 'q', long)]
    pub quiet: bool,

    /// Always stream the response body.
    #[clap(short = 'S', long)]
    pub stream: bool,

    /// Save output to FILE instead of stdout.
    #[clap(short = 'o', long, value_name = "FILE")]
    pub output: Option<PathBuf>,

    /// Download the body to a file instead of printing it.
    ///
    /// The Accept-Encoding header is set to identify and any redirects will be followed.
    #[clap(short = 'd', long)]
    pub download: bool,

    /// Resume an interrupted download. Requires --download and --output.
    #[clap(
        short = 'c',
        long = "continue",
        name = "continue",
        requires = "download",
        requires = "output"
    )]
    pub resume: bool,

    /// Create, or reuse and update a session.
    ///
    /// Within a session, custom headers, auth credentials, as well as any cookies sent
    /// by the server persist between requests.
    #[clap(long, value_name = "FILE")]
    pub session: Option<OsString>,

    /// Create or read a session without updating it form the request/response exchange.
    #[clap(long, value_name = "FILE", conflicts_with = "session")]
    pub session_read_only: Option<OsString>,

    #[clap(skip)]
    pub is_session_read_only: bool,

    /// Specify the auth mechanism.
    #[clap(short = 'A', long, value_enum)]
    pub auth_type: Option<AuthType>,

    /// Authenticate as USER with PASS (-A basic|digest) or with TOKEN (-A bearer).
    ///
    /// PASS will be prompted if missing. Use a trailing colon (i.e. "USER:")
    /// to authenticate with just a username.
    ///
    /// TOKEN is expected if --auth-type=bearer.
    #[clap(short = 'a', long, value_name = "USER[:PASS] | TOKEN")]
    pub auth: Option<String>,

    /// Authenticate with a bearer token.
    #[clap(long, value_name = "TOKEN", hide = true)]
    pub bearer: Option<String>,

    /// Do not use credentials from .netrc
    #[clap(long)]
    pub ignore_netrc: bool,

    /// Construct HTTP requests without sending them anywhere.
    #[clap(long)]
    pub offline: bool,

    /// (default) Exit with an error status code if the server replies with an error.
    ///
    /// The exit code will be 4 on 4xx (Client Error), 5 on 5xx (Server Error),
    /// or 3 on 3xx (Redirect) if --follow isn't set.
    ///
    /// If stdout is redirected then a warning is written to stderr.
    #[clap(long = "check-status", name = "check-status")]
    pub check_status_raw: bool,

    #[clap(skip)]
    pub check_status: Option<bool>,

    /// Do follow redirects.
    #[clap(short = 'F', long)]
    pub follow: bool,

    /// Number of redirects to follow. Only respected if --follow is used.
    #[clap(long, value_name = "NUM")]
    pub max_redirects: Option<usize>,

    /// Connection timeout of the request.
    ///
    /// The default value is "0", i.e., there is no timeout limit.
    #[clap(long, value_name = "SEC")]
    pub timeout: Option<Timeout>,

    /// Use a proxy for a protocol. For example: --proxy https:http://proxy.host:8080.
    ///
    /// PROTOCOL can be "http", "https" or "all".
    ///
    /// If your proxy requires credentials, put them in the URL, like so:
    /// --proxy http:socks5://user:password@proxy.host:8000.
    ///
    /// You can specify proxies for multiple protocols by repeating this option.
    ///
    /// The environment variables "http_proxy" and "https_proxy" can also be used, but
    /// are completely ignored if --proxy is passed.
    #[clap(long, value_name = "PROTOCOL:URL", number_of_values = 1)]
    pub proxy: Vec<Proxy>,

    /// If "no", skip SSL verification. If a file path, use it as a CA bundle.
    ///
    /// Specifying a CA bundle will disable the system's built-in root certificates.
    ///
    /// "false" instead of "no" also works. The default is "yes" ("true").
    #[clap(long, value_name = "VERIFY", value_parser = VerifyParser)]
    pub verify: Option<Verify>,

    /// Use a client side certificate for SSL.
    #[clap(long, value_name = "FILE")]
    pub cert: Option<PathBuf>,

    /// A private key file to use with --cert.
    ///
    /// Only necessary if the private key is not contained in the cert file.
    #[clap(long, value_name = "FILE")]
    pub cert_key: Option<PathBuf>,

    /// Force a particular TLS version.
    ///
    /// "auto" gives the default behavior of negotiating a version
    /// with the server.
    #[clap(long, value_name = "VERSION", value_parser)]
    pub ssl: Option<TlsVersion>,

    /// Use the system TLS library instead of rustls (if enabled at compile time).
    #[clap(long, hide = cfg!(not(all(feature = "native-tls", feature = "rustls"))))]
    pub native_tls: bool,

    /// The default scheme to use if not specified in the URL.
    #[clap(long, value_name = "SCHEME", hide = true)]
    pub default_scheme: Option<String>,

    /// Make HTTPS requests if not specified in the URL.
    #[clap(long)]
    pub https: bool,

    /// HTTP version to use
    #[clap(long, value_name = "VERSION", value_parser)]
    pub http_version: Option<HttpVersion>,

    /// Bind to a network interface or local IP address.
    ///
    /// Example: --interface=eth0 --interface=192.168.0.2
    #[clap(long, value_name = "NAME")]
    pub interface: Option<String>,

    /// Resolve hostname to ipv4 addresses only.
    #[clap(short = '4', long)]
    pub ipv4: bool,

    /// Resolve hostname to ipv6 addresses only.
    #[clap(short = '6', long)]
    pub ipv6: bool,

    /// Do not attempt to read stdin.
    ///
    /// This disables the default behaviour of reading the request body from stdin
    /// when a redirected input is detected.
    ///
    /// It is recommended to pass this flag when using xh for scripting purposes.
    /// For more information, refer to https://httpie.io/docs/cli/best-practices.
    #[clap(short = 'I', long)]
    pub ignore_stdin: bool,

    /// Print a translation to a curl command.
    ///
    /// For translating the other way, try https://curl2httpie.online/.
    #[clap(long)]
    pub curl: bool,

    /// Use the long versions of curl's flags.
    #[clap(long)]
    pub curl_long: bool,

    /// Print help.
    #[clap(long, action = ArgAction::HelpShort)]
    pub help: Option<bool>,

    /// The request URL, preceded by an optional HTTP method.
    ///
    /// If the method is omitted, it will default to GET, or to POST
    /// if the request contains a body.
    ///
    /// The URL scheme defaults to "http://" normally, or "https://" if
    /// the program is invoked as "xhs".
    ///
    /// A leading colon works as shorthand for localhost. ":8000" is equivalent
    /// to "localhost:8000", and ":/path" is equivalent to "localhost/path".
    #[clap(value_name = "[METHOD] URL")]
    raw_method_or_url: String,

    /// Optional key-value pairs to be included in the request.
    ///
    /// The separator is used to determine the type:
    ///
    ///     key==value
    ///         Add a query string to the URL.
    ///
    ///     key=value
    ///         Add a JSON property (--json) or form field (--form) to
    ///         the request body.
    ///
    ///     key:=value
    ///         Add a field with a literal JSON value to the request body.
    ///
    ///         Example: "numbers:=[1,2,3] enabled:=true"
    ///
    ///     key@filename
    ///         Upload a file (requires --form or --multipart).
    ///
    ///         To set the filename and mimetype, ";type=" and
    ///         ";filename=" can be used respectively.
    ///         
    ///         Example: "pfp@ra.jpg;type=image/jpeg;filename=profile.jpg"
    ///
    ///     @filename
    ///         Use a file as the request body.
    ///
    ///     header:value
    ///         Add a header, e.g. "user-agent:foobar"
    ///
    ///     header:
    ///         Unset a header, e.g. "connection:"
    ///
    ///     header;
    ///         Add a header with an empty value.
    ///
    /// An "@" prefix can be used to read a value from a file. For example: "x-api-key:@api-key.txt".
    ///
    /// A backslash can be used to escape special characters, e.g. "weird\:key=value".
    ///
    /// To construct a complex JSON object, the REQUEST_ITEM's key can be set to a JSON path instead of a field name.
    /// For more information on this syntax, refer to https://httpie.io/docs/cli/nested-json.
    #[clap(value_name = "REQUEST_ITEM", verbatim_doc_comment)]
    raw_rest_args: Vec<String>,

    /// The HTTP method, if supplied.
    #[clap(skip)]
    pub method: Option<Method>,

    /// The request URL.
    #[clap(skip = ("http://placeholder".parse::<Url>().unwrap()))]
    pub url: Url,

    /// Optional key-value pairs to be included in the request.
    #[clap(skip)]
    pub request_items: RequestItems,

    /// The name of the binary.
    #[clap(skip)]
    pub bin_name: String,
}

impl Cli {
    pub fn parse() -> Self {
        if let Some(default_args) = default_cli_args() {
            let mut args = std::env::args_os();
            Self::parse_from(
                std::iter::once(args.next().unwrap_or_else(|| "xh".into()))
                    .chain(default_args.into_iter().map(Into::into))
                    .chain(args),
            )
        } else {
            Self::parse_from(std::env::args_os())
        }
    }

    pub fn parse_from<I>(iter: I) -> Self
    where
        I: IntoIterator,
        I::Item: Into<OsString> + Clone,
    {
        match Self::try_parse_from(iter) {
            Ok(cli) => cli,
            Err(err) => err.exit(),
        }
    }

    pub fn try_parse_from<I>(iter: I) -> clap::error::Result<Self>
    where
        I: IntoIterator,
        I::Item: Into<OsString> + Clone,
    {
        let mut app = Self::into_app();
        let matches = app.try_get_matches_from_mut(iter)?;
        let mut cli = Self::from_arg_matches(&matches)?;

        match cli.raw_method_or_url.as_str() {
            "help" => {
                // opt-out of clap's auto-generated possible values help for --pretty
                // as we already list them in the long_help
                app = app.mut_arg("pretty", |a| a.hide_possible_values(true));

                app.print_long_help().unwrap();
                safe_exit();
            }
            "generate-completions" => return Err(generate_completions(app, cli.raw_rest_args)),
            "generate-manpages" => return Err(generate_manpages(app, cli.raw_rest_args)),
            _ => {}
        }
        let mut rest_args = mem::take(&mut cli.raw_rest_args).into_iter();
        let raw_url = match parse_method(&cli.raw_method_or_url) {
            Some(method) => {
                cli.method = Some(method);
                rest_args.next().ok_or_else(|| {
                    app.error(
                        clap::error::ErrorKind::MissingRequiredArgument,
                        "Missing <URL>",
                    )
                })?
            }
            None => {
                cli.method = None;
                mem::take(&mut cli.raw_method_or_url)
            }
        };
        for request_item in rest_args {
            cli.request_items.items.push(
                request_item
                    .parse()
                    .map_err(|err: clap::error::Error| err.format(&mut app))?,
            );
        }

        cli.bin_name = app
            .get_bin_name()
            .and_then(|name| name.split('.').next())
            .unwrap_or("xh")
            .to_owned();

        if matches!(cli.bin_name.as_str(), "https" | "xhs" | "xhttps") {
            cli.https = true;
        }
        if matches!(cli.bin_name.as_str(), "http" | "https")
            || env::var_os("XH_HTTPIE_COMPAT_MODE").is_some()
        {
            cli.httpie_compat_mode = true;
        }

        cli.process_relations(&matches)?;

        cli.url = construct_url(&raw_url, cli.default_scheme.as_deref()).map_err(|err| {
            app.error(
                clap::error::ErrorKind::ValueValidation,
                format!("Invalid <URL>: {}", err),
            )
        })?;

        if cfg!(not(feature = "rustls")) {
            cli.native_tls = true;
        }

        Ok(cli)
    }

    /// Set flags that are implied by other flags and report conflicting flags.
    fn process_relations(&mut self, matches: &clap::ArgMatches) -> clap::error::Result<()> {
        if self.verbose > 0 {
            self.all = true;
        }
        if self.curl_long {
            self.curl = true;
        }
        if self.https {
            self.default_scheme = Some("https".to_string());
        }
        if self.bearer.is_some() {
            self.auth_type = Some(AuthType::Bearer);
            self.auth = self.bearer.take();
        }
        self.check_status = match (self.check_status_raw, matches.get_flag("no-check-status")) {
            (true, true) => unreachable!(),
            (true, false) => Some(true),
            (false, true) => Some(false),
            (false, false) => None,
        };
        if self.download {
            self.follow = true;
            self.check_status = Some(true);
        }
        // `overrides_with_all` ensures that only one of these is true
        if self.json {
            self.request_items.body_type = BodyType::Json;
        } else if self.form {
            self.request_items.body_type = BodyType::Form;
        } else if self.multipart {
            self.request_items.body_type = BodyType::Multipart;
        }
        if self.raw.is_some() && !self.request_items.is_body_empty() {
            return Err(Self::into_app().error(
                clap::error::ErrorKind::ValueValidation,
                "Request body (from --raw) and request data (key=value) cannot be mixed.",
            ));
        }
        if self.session_read_only.is_some() {
            self.is_session_read_only = true;
            self.session = mem::take(&mut self.session_read_only);
        }
        Ok(())
    }

    pub fn into_app() -> clap::Command {
        let app = <Self as clap::CommandFactory>::command();

        // Every option should have a --no- variant that makes it as if it was
        // never passed.
        // https://github.com/clap-rs/clap/issues/815
        // https://github.com/httpie/httpie/blob/225dccb2186f14f871695b6c4e0bfbcdb2e3aa28/httpie/cli/argparser.py#L312
        // Unlike HTTPie we apply the options in order, so the --no- variant
        // has to follow the original to apply. You could have a chain of
        // --x=y --no-x --x=z where the last one takes precedence.
        let negations: Vec<_> = app
            .get_arguments()
            .filter(|a| !a.is_positional())
            .map(|opt| {
                let long = opt.get_long().expect("long option");
                clap::Arg::new(format!("no-{}", long))
                    .long(format!("no-{}", long))
                    .hide(true)
                    .action(ArgAction::SetTrue)
                    // overrides_with is enough to make the flags take effect
                    // We never have to check their values, they'll simply
                    // unset previous occurrences of the original flag
                    .overrides_with(opt.get_id())
            })
            .collect();

        app.args(negations)
            .after_help(format!("Each option can be reset with a --no-OPTION argument.\n\nRun \"{} help\" for more complete documentation.", env!("CARGO_PKG_NAME")))
            .after_long_help("Each option can be reset with a --no-OPTION argument.")
    }
}

#[derive(Deserialize)]
struct Config {
    default_options: Vec<String>,
}

fn default_cli_args() -> Option<Vec<String>> {
    let content = match fs::read_to_string(config_dir()?.join("config.json")) {
        Ok(file) => Some(file),
        Err(err) => {
            if err.kind() != std::io::ErrorKind::NotFound {
                eprintln!(
                    "\n{}: warning: Unable to read config file: {}\n",
                    env!("CARGO_PKG_NAME"),
                    err
                );
            }
            None
        }
    }?;

    match serde_json::from_str::<Config>(&content) {
        Ok(config) => Some(config.default_options),
        Err(err) => {
            eprintln!(
                "\n{}: warning: Unable to parse config file: {}\n",
                env!("CARGO_PKG_NAME"),
                err
            );
            None
        }
    }
}

fn parse_method(method: &str) -> Option<Method> {
    // This unfortunately matches "localhost"
    if !method.is_empty() && method.chars().all(|c| c.is_ascii_alphabetic()) {
        // Method parsing seems to fail if the length is 0 or if there's a null byte
        // Our checks rule those both out, so .unwrap() is safe
        Some(method.to_ascii_uppercase().parse().unwrap())
    } else {
        None
    }
}

fn construct_url(
    url: &str,
    default_scheme: Option<&str>,
) -> std::result::Result<Url, url::ParseError> {
    let mut default_scheme = default_scheme.unwrap_or("http://").to_string();
    if !default_scheme.ends_with("://") {
        default_scheme.push_str("://");
    }
    let url: Url = if let Some(url) = url.strip_prefix("://") {
        // Allow users to quickly convert a URL copied from a clipboard to xh/HTTPie command
        // by simply adding a space before `://`.
        // Example: https://example.org -> https ://example.org
        format!("{}{}", default_scheme, url).parse()?
    } else if url.starts_with(':') {
        format!("{}{}{}", default_scheme, "localhost", url).parse()?
    } else if !regex!("[a-zA-Z0-9]://.+").is_match(url) {
        format!("{}{}", default_scheme, url).parse()?
    } else {
        url.parse()?
    };
    Ok(url)
}

#[cfg(feature = "man-completion-gen")]
// This signature is a little weird: we either return an error or don't return at all
fn generate_completions(mut app: clap::Command, rest_args: Vec<String>) -> clap::error::Error {
    let bin_name = app.get_bin_name().unwrap().to_string();
    if rest_args.len() != 1 {
        return app.error(
            clap::error::ErrorKind::WrongNumberOfValues,
            "Usage: xh generate-completions <DIRECTORY>",
        );
    }

    for &shell in clap_complete::Shell::value_variants() {
        // Elvish complains about multiple deprecations and these don't seem to work
        if shell != clap_complete::Shell::Elvish {
            clap_complete::generate_to(shell, &mut app, &bin_name, &rest_args[0]).unwrap();
        }
    }
    safe_exit();
}

#[cfg(feature = "man-completion-gen")]
fn generate_manpages(mut app: clap::Command, rest_args: Vec<String>) -> clap::error::Error {
    use roff::{bold, italic, roman, Roff};
    use time::OffsetDateTime as DateTime;

    if rest_args.len() != 1 {
        return app.error(
            clap::error::ErrorKind::WrongNumberOfValues,
            "Usage: xh generate-manpages <DIRECTORY>",
        );
    }

    let items: Vec<_> = app.get_arguments().filter(|i| !i.is_hide_set()).collect();

    let mut request_items_roff = Roff::new();
    let request_items = items
        .iter()
        .find(|opt| opt.get_id() == "raw_rest_args")
        .unwrap();
    let request_items_help = request_items
        .get_long_help()
        .or_else(|| request_items.get_help())
        .expect("request_items is missing help")
        .to_string();

    // replace the indents in request_item help with proper roff controls
    // For example:
    //
    // ```
    // normal help normal help
    // normal help normal help
    //
    //   request-item-1
    //     help help
    //
    //   request-item-2
    //     help help
    //
    // normal help normal help
    // ```
    //
    // Should look like this with roff controls
    //
    // ```
    // normal help normal help
    // normal help normal help
    // .RS 12
    // .TP
    // request-item-1
    // help help
    // .TP
    // request-item-2
    // help help
    // .RE
    //
    // .RS
    // normal help normal help
    // .RE
    // ```
    let lines: Vec<&str> = request_items_help.lines().collect();
    let mut rs = false;
    for i in 0..lines.len() {
        if lines[i].is_empty() {
            let prev = lines[i - 1].chars().take_while(|&x| x == ' ').count();
            let next = lines[i + 1].chars().take_while(|&x| x == ' ').count();
            if prev != next && next > 0 {
                if !rs {
                    request_items_roff.control("RS", ["8"]);
                    rs = true;
                }
                request_items_roff.control("TP", ["4"]);
            } else if prev != next && next == 0 {
                request_items_roff.control("RE", []);
                request_items_roff.text(vec![roman("")]);
                request_items_roff.control("RS", []);
            } else {
                request_items_roff.text(vec![roman(lines[i])]);
            }
        } else {
            request_items_roff.text(vec![roman(lines[i].trim())]);
        }
    }
    request_items_roff.control("RE", []);

    let mut options_roff = Roff::new();
    let non_pos_items = items
        .iter()
        .filter(|a| !a.is_positional())
        .collect::<Vec<_>>();

    for opt in non_pos_items {
        let mut header = vec![];
        if let Some(short) = opt.get_short() {
            header.push(bold(format!("-{}", short)));
        }
        if let Some(long) = opt.get_long() {
            if !header.is_empty() {
                header.push(roman(", "));
            }
            header.push(bold(format!("--{}", long)));
        }
        if opt.get_action().takes_values() {
            let value_name = &opt.get_value_names().unwrap();
            if opt.get_long().is_some() {
                header.push(roman("="));
            } else {
                header.push(roman(" "));
            }

            if opt.get_id() == "auth" {
                header.push(italic("USER"));
                header.push(roman("["));
                header.push(italic(":PASS"));
                header.push(roman("] | "));
                header.push(italic("TOKEN"));
            } else {
                header.push(italic(value_name.join(" ")));
            }
        }
        let mut body = vec![];

        let mut help = opt
            .get_long_help()
            .or_else(|| opt.get_help())
            .expect("option is missing help")
            .to_string();
        if !help.ends_with('.') {
            help.push('.')
        }
        body.push(roman(help));

        let possible_values = opt.get_possible_values();
        if !possible_values.is_empty()
            && !opt.is_hide_possible_values_set()
            && opt.get_id() != "pretty"
        {
            let possible_values_text = format!(
                "\n\n[possible values: {}]",
                possible_values
                    .iter()
                    .map(|v| v.get_name())
                    .collect::<Vec<_>>()
                    .join(", ")
            );
            body.push(roman(possible_values_text));
        }
        options_roff.control("TP", ["4"]);
        options_roff.text(header);
        options_roff.text(body);
    }

    let mut manpage = fs::read_to_string(format!("{}/man-template.roff", rest_args[0])).unwrap();

    let current_date = {
        let (year, month, day) = DateTime::now_utc().date().as_ymd();
        format!("{}-{:02}-{:02}", year, month, day)
    };

    manpage = manpage.replace("{{date}}", &current_date);
    manpage = manpage.replace("{{version}}", app.get_version().unwrap());
    manpage = manpage.replace("{{request_items}}", request_items_roff.to_roff().trim());
    manpage = manpage.replace("{{options}}", options_roff.to_roff().trim());

    fs::write(format!("{}/xh.1", rest_args[0]), manpage).unwrap();
    safe_exit();
}

#[cfg(not(feature = "man-completion-gen"))]
fn generate_completions(mut _app: clap::Command, _rest_args: Vec<String>) -> clap::error::Error {
    clap::Error::raw(
        clap::error::ErrorKind::InvalidSubcommand,
        "generate-completions requires enabling man-completion-gen feature\n",
    )
}

#[cfg(not(feature = "man-completion-gen"))]
fn generate_manpages(mut _app: clap::Command, _rest_args: Vec<String>) -> clap::error::Error {
    clap::Error::raw(
        clap::error::ErrorKind::InvalidSubcommand,
        "generate-manpages requires enabling man-completion-gen feature\n",
    )
}

#[derive(Default, ValueEnum, Copy, Clone, Debug, PartialEq, Eq)]
pub enum AuthType {
    #[default]
    Basic,
    Bearer,
    Digest,
}

<<<<<<< HEAD
/// The caller must check in advance if the string is valid. (clap does this.)
fn parse_tls_version(text: &str) -> Option<tls::Version> {
    match text {
        // ssl2.3 is not a real version but it's how HTTPie spells "auto"
        "auto" | "ssl2.3" => None,
        "tls1" => Some(tls::Version::TLS_1_0),
        "tls1.1" => Some(tls::Version::TLS_1_1),
        "tls1.2" => Some(tls::Version::TLS_1_2),
        "tls1.3" => Some(tls::Version::TLS_1_3),
        _ => unreachable!(),
=======
#[derive(ValueEnum, Debug, PartialEq, Eq, Clone, Copy)]
pub enum Pretty {
    /// (default) Enable both coloring and formatting
    All,
    /// Apply syntax highlighting to output
    Colors,
    /// Pretty-print json and sort headers
    Format,
    /// Disable both coloring and formatting
    None,
}

#[derive(ValueEnum, Debug, Clone)]
pub enum TlsVersion {
    // ssl2.3 is not a real version but it's how HTTPie spells "auto"
    #[clap(name = "auto", alias = "ssl2.3")]
    Auto,
    #[clap(name = "tls1")]
    Tls1_0,
    #[clap(name = "tls1.1")]
    Tls1_1,
    #[clap(name = "tls1.2")]
    Tls1_2,
    #[clap(name = "tls1.3")]
    Tls1_3,
}

impl From<TlsVersion> for Option<tls::Version> {
    fn from(version: TlsVersion) -> Self {
        match version {
            TlsVersion::Auto => None,
            TlsVersion::Tls1_0 => Some(tls::Version::TLS_1_0),
            TlsVersion::Tls1_1 => Some(tls::Version::TLS_1_1),
            TlsVersion::Tls1_2 => Some(tls::Version::TLS_1_2),
            TlsVersion::Tls1_3 => Some(tls::Version::TLS_1_3),
        }
>>>>>>> 06a61a00
    }
}

#[derive(ArgEnum, Debug, PartialEq, Eq, Clone, Copy)]
pub enum Pretty {
    /// (default) Enable both coloring and formatting
    All,
    /// Apply syntax highlighting to output
    Colors,
    /// Pretty-print json and sort headers
    Format,
    /// Disable both coloring and formatting
    None,
}

impl Pretty {
    pub fn color(self) -> bool {
        matches!(self, Pretty::Colors | Pretty::All)
    }

    pub fn format(self) -> bool {
        matches!(self, Pretty::Format | Pretty::All)
    }
}

#[derive(Debug, Clone)]
pub struct FormatOptions {
    pub json_indent: usize,
    pub json_format: Option<bool>,
    pub headers_sort: Option<bool>,
}

impl Default for FormatOptions {
    fn default() -> Self {
        Self {
            json_indent: 4,
            json_format: None,
            headers_sort: None,
        }
    }
}

impl FromStr for FormatOptions {
    type Err = anyhow::Error;
    fn from_str(options: &str) -> anyhow::Result<FormatOptions> {
        let mut format_options = FormatOptions::default();

        // generate a map of the specified options
        for argument in options.split(',') {
            let (key, value) = argument
                .split_once(':')
                .context("Format options consist of a key and a value, separated by a \":\".")?;

            let value_error = || format!("Invalid value '{value}' in '{argument}'");

            match key {
                "json.indent" => {
                    format_options.json_indent = value.parse().with_context(value_error)?;
                }
                "json.format" => {
                    format_options.json_format = Some(value.parse().with_context(value_error)?);
                }
                "headers.sort" => {
                    format_options.headers_sort = Some(value.parse().with_context(value_error)?);
                }
                "json.sort_keys" | "xml.format" | "xml.indent" => {
                    return Err(anyhow!("Unsupported option '{key}'"));
                }
                _ => {
                    return Err(anyhow!("Unknown option '{key}'"));
                }
            }
        }
        Ok(format_options)
    }
}

#[derive(ValueEnum, Debug, PartialEq, Eq, Clone, Copy)]
pub enum Theme {
    Auto,
    Solarized,
    Monokai,
    Fruity,
}

impl Theme {
    pub fn as_str(&self) -> &'static str {
        match self {
            Theme::Auto => "ansi",
            Theme::Solarized => "solarized",
            Theme::Monokai => "monokai",
            Theme::Fruity => "fruity",
        }
    }
}

#[derive(Debug, Clone, Copy)]
pub struct Print {
    pub request_headers: bool,
    pub request_body: bool,
    pub response_headers: bool,
    pub response_body: bool,
    pub response_meta: bool,
}

impl Print {
    pub fn new(
        verbose: u8,
        headers: bool,
        body: bool,
        meta: bool,
        quiet: bool,
        offline: bool,
        buffer: &Buffer,
    ) -> Self {
        if verbose > 0 {
            Print {
                request_headers: true,
                request_body: true,
                response_headers: true,
                response_body: true,
                response_meta: verbose > 1,
            }
        } else if quiet {
            Print {
                request_headers: false,
                request_body: false,
                response_headers: false,
                response_body: false,
                response_meta: false,
            }
        } else if offline {
            Print {
                request_headers: true,
                request_body: true,
                response_headers: false,
                response_body: false,
                response_meta: false,
            }
        } else if headers {
            Print {
                request_headers: false,
                request_body: false,
                response_headers: true,
                response_body: false,
                response_meta: false,
            }
        } else if body || !buffer.is_terminal() {
            Print {
                request_headers: false,
                request_body: false,
                response_headers: false,
                response_body: true,
                response_meta: false,
            }
        } else if meta {
            Print {
                request_headers: false,
                request_body: false,
                response_headers: false,
                response_body: false,
                response_meta: true,
            }
        } else {
            Print {
                request_headers: false,
                request_body: false,
                response_headers: true,
                response_body: true,
                response_meta: false,
            }
        }
    }
}

impl FromStr for Print {
    type Err = anyhow::Error;
    fn from_str(s: &str) -> anyhow::Result<Print> {
        let mut request_headers = false;
        let mut request_body = false;
        let mut response_headers = false;
        let mut response_body = false;
        let mut response_meta = false;

        for char in s.chars() {
            match char {
                'H' => request_headers = true,
                'B' => request_body = true,
                'h' => response_headers = true,
                'b' => response_body = true,
                'm' => response_meta = true,
                char => return Err(anyhow!("{:?} is not a valid value", char)),
            }
        }

        let p = Print {
            request_headers,
            request_body,
            response_headers,
            response_body,
            response_meta,
        };
        Ok(p)
    }
}

#[derive(Debug, Clone)]
pub struct Timeout(Duration);

impl Timeout {
    pub fn as_duration(&self) -> Option<Duration> {
        Some(self.0).filter(|t| !t.is_zero())
    }
}

impl FromStr for Timeout {
    type Err = anyhow::Error;

    fn from_str(sec: &str) -> anyhow::Result<Timeout> {
        match f64::from_str(sec) {
            Ok(s) if !s.is_nan() => {
                if s.is_sign_negative() {
                    Err(anyhow!("Connection timeout is negative"))
                } else if s >= Duration::MAX.as_secs_f64() || s.is_infinite() {
                    Err(anyhow!("Connection timeout is too big"))
                } else {
                    Ok(Timeout(Duration::from_secs_f64(s)))
                }
            }
            _ => Err(anyhow!("Connection timeout is not a valid number")),
        }
    }
}

#[derive(Debug, Clone, PartialEq, Eq)]
pub enum Proxy {
    Http(Url),
    Https(Url),
    All(Url),
}

impl FromStr for Proxy {
    type Err = anyhow::Error;

    fn from_str(s: &str) -> anyhow::Result<Self> {
        let split_arg: Vec<&str> = s.splitn(2, ':').collect();
        match split_arg[..] {
            [protocol, url] => {
                let url = reqwest::Url::try_from(url).map_err(|e| {
                    anyhow!(
                        "Invalid proxy URL '{}' for protocol '{}': {}",
                        url,
                        protocol,
                        e
                    )
                })?;

                match protocol.to_lowercase().as_str() {
                    "http" => Ok(Proxy::Http(url)),
                    "https" => Ok(Proxy::Https(url)),
                    "all" => Ok(Proxy::All(url)),
                    _ => Err(anyhow!("Unknown protocol to set a proxy for: {}", protocol)),
                }
            }
            _ => Err(anyhow!(
                "The value passed to --proxy should be formatted as <PROTOCOL>:<PROXY_URL>"
            )),
        }
    }
}

#[derive(Debug, Clone, PartialEq, Eq)]
pub enum Verify {
    Yes,
    No,
    CustomCaBundle(PathBuf),
}

impl clap::builder::ValueParserFactory for Verify {
    type Parser = VerifyParser;
    fn value_parser() -> Self::Parser {
        VerifyParser
    }
}

#[derive(Clone, Debug)]
pub struct VerifyParser;
impl clap::builder::TypedValueParser for VerifyParser {
    type Value = Verify;

    fn parse_ref(
        &self,
        _cmd: &clap::Command,
        _arg: Option<&clap::Arg>,
        value: &std::ffi::OsStr,
    ) -> clap::error::Result<Self::Value, clap::Error> {
        Ok(match value.to_ascii_lowercase().to_str() {
            Some("no") | Some("false") => Verify::No,
            Some("yes") | Some("true") => Verify::Yes,
            _ => Verify::CustomCaBundle(PathBuf::from(value)),
        })
    }
}

impl fmt::Display for Verify {
    fn fmt(&self, f: &mut fmt::Formatter<'_>) -> fmt::Result {
        match self {
            Verify::No => write!(f, "no"),
            Verify::Yes => write!(f, "yes"),
            Verify::CustomCaBundle(path) => write!(f, "custom ca bundle: {}", path.display()),
        }
    }
}

#[derive(Default, Debug, PartialEq, Eq, Copy, Clone)]
pub enum BodyType {
    #[default]
    Json,
    Form,
    Multipart,
}

#[derive(ValueEnum, Debug, Clone)]
pub enum HttpVersion {
    #[clap(name = "1.0", alias = "1")]
    Http10,
    #[clap(name = "1.1")]
    Http11,
    #[clap(name = "2")]
    Http2,
}

/// HTTPie uses Python's str.decode(). That one's very accepting of different spellings.
/// encoding_rs is not.
///
/// Python accepts `utf16` and `u16` (and even `~~~~UtF////16@@`), encoding_rs makes you
/// spell it `utf-16`.
///
/// There are also some encodings which encoding_rs doesn't support but HTTPie does, e.g utf-7.
///
/// See https://github.com/ducaale/xh/pull/184#pullrequestreview-787528027
///
/// We interpret `utf-16` as LE (little-endian) UTF-16, but that's not quite right.
/// In Python it turns on BOM sniffing: it defaults to LE (at least on LE machines)
/// but if there's a byte order mark at the start of the document it may switch to
/// BE instead.
fn parse_encoding(encoding: &str) -> anyhow::Result<&'static Encoding> {
    let normalized_encoding = encoding.to_lowercase().replace(
        |c: char| (!c.is_alphanumeric() && c != '_' && c != '-' && c != ':'),
        "",
    );

    match normalized_encoding.as_str() {
        "u8" | "utf" => return Ok(encoding_rs::UTF_8),
        "u16" => return Ok(encoding_rs::UTF_16LE),
        _ => (),
    }

    for encoding in [
        &normalized_encoding,
        &normalized_encoding.replace(&['-', '_'][..], ""),
        &normalized_encoding.replace('_', "-"),
        &normalized_encoding.replace('-', "_"),
    ] {
        if let Some(encoding) = Encoding::for_label(encoding.as_bytes()) {
            return Ok(encoding);
        }
    }

    {
        let mut encoding = normalized_encoding.replace(&['-', '_'][..], "");
        if let Some(first_digit_index) = encoding.find(|c: char| c.is_ascii_digit()) {
            encoding.insert(first_digit_index, '-');
            if let Some(encoding) = Encoding::for_label(encoding.as_bytes()) {
                return Ok(encoding);
            }
        }
    }

    Err(anyhow::anyhow!(
        "{} is not a supported encoding, please refer to https://encoding.spec.whatwg.org/#names-and-labels \
         for supported encodings",
        encoding
    ))
}

/// Based on the function used by clap to abort
fn safe_exit() -> ! {
    let _ = std::io::stdout().lock().flush();
    let _ = std::io::stderr().lock().flush();
    std::process::exit(0);
}

fn long_version() -> &'static str {
    concat!(env!("CARGO_PKG_VERSION"), "\n", env!("XH_FEATURES"))
}

#[cfg(test)]
mod tests {
    use super::*;

    use crate::request_items::RequestItem;

    fn parse<I>(args: I) -> clap::error::Result<Cli>
    where
        I: IntoIterator,
        I::Item: Into<OsString> + Clone,
    {
        Cli::try_parse_from(
            Some("xh".into())
                .into_iter()
                .chain(args.into_iter().map(Into::into)),
        )
    }

    #[test]
    fn implicit_method() {
        let cli = parse(["example.org"]).unwrap();
        assert_eq!(cli.method, None);
        assert_eq!(cli.url.to_string(), "http://example.org/");
        assert!(cli.request_items.items.is_empty());
    }

    #[test]
    fn explicit_method() {
        let cli = parse(["get", "example.org"]).unwrap();
        assert_eq!(cli.method, Some(Method::GET));
        assert_eq!(cli.url.to_string(), "http://example.org/");
        assert!(cli.request_items.items.is_empty());
    }

    #[test]
    fn method_edge_cases() {
        // "localhost" is interpreted as method; this is undesirable, but expected
        parse(["localhost"]).unwrap_err();

        // Non-standard method used by varnish
        let cli = parse(["purge", ":"]).unwrap();
        assert_eq!(cli.method, Some("PURGE".parse().unwrap()));
        assert_eq!(cli.url.to_string(), "http://localhost/");

        // Zero-length arg should not be interpreted as method, but fail to parse as URL
        parse([""]).unwrap_err();
    }

    #[test]
    fn missing_url() {
        parse(["get"]).unwrap_err();
    }

    #[test]
    fn space_in_url() {
        let cli = parse(["post", "example.org/foo bar"]).unwrap();
        assert_eq!(cli.method, Some(Method::POST));
        assert_eq!(cli.url.to_string(), "http://example.org/foo%20bar");
        assert!(cli.request_items.items.is_empty());
    }

    #[test]
    fn url_with_leading_double_slash_colon() {
        let cli = parse(["://example.org"]).unwrap();
        assert_eq!(cli.url.to_string(), "http://example.org/");
    }

    #[test]
    fn url_with_leading_colon() {
        let cli = parse([":3000"]).unwrap();
        assert_eq!(cli.url.to_string(), "http://localhost:3000/");

        let cli = parse([":3000/users"]).unwrap();
        assert_eq!(cli.url.to_string(), "http://localhost:3000/users");

        let cli = parse([":"]).unwrap();
        assert_eq!(cli.url.to_string(), "http://localhost/");

        let cli = parse([":/users"]).unwrap();
        assert_eq!(cli.url.to_string(), "http://localhost/users");
    }

    #[test]
    fn url_with_scheme() {
        let cli = parse(["https://example.org"]).unwrap();
        assert_eq!(cli.url.to_string(), "https://example.org/");
    }

    #[test]
    fn url_without_scheme() {
        let cli = parse(["example.org"]).unwrap();
        assert_eq!(cli.url.to_string(), "http://example.org/");
    }

    #[test]
    fn request_items() {
        let cli = parse(["get", "example.org", "foo=bar"]).unwrap();
        assert_eq!(cli.method, Some(Method::GET));
        assert_eq!(cli.url.to_string(), "http://example.org/");
        assert_eq!(
            cli.request_items.items,
            vec![RequestItem::DataField {
                key: "foo".to_string(),
                raw_key: "foo".to_string(),
                value: "bar".to_string()
            }]
        );
    }

    #[test]
    fn request_items_implicit_method() {
        let cli = parse(["example.org", "foo=bar"]).unwrap();
        assert_eq!(cli.method, None);
        assert_eq!(cli.url.to_string(), "http://example.org/");
        assert_eq!(
            cli.request_items.items,
            vec![RequestItem::DataField {
                key: "foo".to_string(),
                raw_key: "foo".to_string(),
                value: "bar".to_string()
            }]
        );
    }

    #[test]
    fn request_type_overrides() {
        let cli = parse(["--form", "--json", ":"]).unwrap();
        assert_eq!(cli.request_items.body_type, BodyType::Json);
        assert_eq!(cli.json, true);
        assert_eq!(cli.form, false);
        assert_eq!(cli.multipart, false);

        let cli = parse(["--json", "--form", ":"]).unwrap();
        assert_eq!(cli.request_items.body_type, BodyType::Form);
        assert_eq!(cli.json, false);
        assert_eq!(cli.form, true);
        assert_eq!(cli.multipart, false);

        let cli = parse([":"]).unwrap();
        assert_eq!(cli.request_items.body_type, BodyType::Json);
        assert_eq!(cli.json, false);
        assert_eq!(cli.form, false);
        assert_eq!(cli.multipart, false);
    }

    #[test]
    fn superfluous_arg() {
        parse(["get", "example.org", "foobar"]).unwrap_err();
    }

    #[test]
    fn superfluous_arg_implicit_method() {
        parse(["example.org", "foobar"]).unwrap_err();
    }

    #[test]
    fn multiple_methods() {
        parse(["get", "post", "example.org"]).unwrap_err();
    }

    #[test]
    fn proxy_invalid_protocol() {
        Cli::try_parse_from([
            "xh",
            "--proxy=invalid:http://127.0.0.1:8000",
            "get",
            "example.org",
        ])
        .unwrap_err();
    }

    #[test]
    fn proxy_invalid_proxy_url() {
        Cli::try_parse_from(["xh", "--proxy=http:127.0.0.1:8000", "get", "example.org"])
            .unwrap_err();
    }

    #[test]
    fn proxy_http() {
        let proxy = parse(["--proxy=http:http://127.0.0.1:8000", "get", "example.org"])
            .unwrap()
            .proxy;

        assert_eq!(
            proxy,
            vec!(Proxy::Http(Url::parse("http://127.0.0.1:8000").unwrap()))
        );
    }

    #[test]
    fn proxy_https() {
        let proxy = parse(["--proxy=https:http://127.0.0.1:8000", "get", "example.org"])
            .unwrap()
            .proxy;

        assert_eq!(
            proxy,
            vec!(Proxy::Https(Url::parse("http://127.0.0.1:8000").unwrap()))
        );
    }

    #[test]
    fn proxy_all() {
        let proxy = parse(["--proxy=all:http://127.0.0.1:8000", "get", "example.org"])
            .unwrap()
            .proxy;

        assert_eq!(
            proxy,
            vec!(Proxy::All(Url::parse("http://127.0.0.1:8000").unwrap()))
        );
    }

    #[test]
    fn executable_name() {
        let args = Cli::try_parse_from(["xhs", "example.org"]).unwrap();
        assert_eq!(args.https, true);
    }

    #[test]
    fn executable_name_extension() {
        let args = Cli::try_parse_from(["xhs.exe", "example.org"]).unwrap();
        assert_eq!(args.https, true);
    }

    #[test]
    fn negated_flags() {
        let cli = parse(["--no-offline", ":"]).unwrap();
        assert_eq!(cli.offline, false);

        // In HTTPie, the order doesn't matter, so this would be false
        let cli = parse(["--no-offline", "--offline", ":"]).unwrap();
        assert_eq!(cli.offline, true);

        // In HTTPie, this resolves to json, but that seems wrong
        let cli = parse(["--no-form", "--multipart", ":"]).unwrap();
        assert_eq!(cli.request_items.body_type, BodyType::Multipart);
        assert_eq!(cli.json, false);
        assert_eq!(cli.form, false);
        assert_eq!(cli.multipart, true);

        let cli = parse(["--multipart", "--no-form", ":"]).unwrap();
        assert_eq!(cli.request_items.body_type, BodyType::Multipart);
        assert_eq!(cli.json, false);
        assert_eq!(cli.form, false);
        assert_eq!(cli.multipart, true);

        let cli = parse(["--form", "--no-form", ":"]).unwrap();
        assert_eq!(cli.request_items.body_type, BodyType::Json);
        assert_eq!(cli.json, false);
        assert_eq!(cli.form, false);
        assert_eq!(cli.multipart, false);

        let cli = parse(["--form", "--json", "--no-form", ":"]).unwrap();
        assert_eq!(cli.request_items.body_type, BodyType::Json);
        assert_eq!(cli.json, true);
        assert_eq!(cli.form, false);
        assert_eq!(cli.multipart, false);

        let cli = parse(["--curl-long", "--no-curl-long", ":"]).unwrap();
        assert_eq!(cli.curl_long, false);
        let cli = parse(["--no-curl-long", "--curl-long", ":"]).unwrap();
        assert_eq!(cli.curl_long, true);

        let cli = parse(["-do=fname", "--continue", "--no-continue", ":"]).unwrap();
        assert_eq!(cli.resume, false);
        let cli = parse(["-do=fname", "--no-continue", "--continue", ":"]).unwrap();
        assert_eq!(cli.resume, true);

        let cli = parse(["-I", "--no-ignore-stdin", ":"]).unwrap();
        assert_eq!(cli.ignore_stdin, false);
        let cli = parse(["--no-ignore-stdin", "-I", ":"]).unwrap();
        assert_eq!(cli.ignore_stdin, true);

        let cli = parse([
            "--proxy=http:http://foo",
            "--proxy=http:http://bar",
            "--no-proxy",
            ":",
        ])
        .unwrap();
        assert!(cli.proxy.is_empty());

        let cli = parse([
            "--no-proxy",
            "--proxy=http:http://foo",
            "--proxy=https:http://bar",
            ":",
        ])
        .unwrap();
        assert_eq!(
            cli.proxy,
            vec![
                Proxy::Http("http://foo".parse().unwrap()),
                Proxy::Https("http://bar".parse().unwrap())
            ]
        );

        let cli = parse([
            "--proxy=http:http://foo",
            "--no-proxy",
            "--proxy=https:http://bar",
            ":",
        ])
        .unwrap();
        assert_eq!(cli.proxy, vec![Proxy::Https("http://bar".parse().unwrap())]);

        let cli = parse(["--bearer=baz", "--no-bearer", ":"]).unwrap();
        assert_eq!(cli.bearer, None);

        let cli = parse(["--style=solarized", "--no-style", ":"]).unwrap();
        assert_eq!(cli.style, None);

        let cli = parse([
            "--auth=foo:bar",
            "--auth-type=bearer",
            "--no-auth-type",
            ":",
        ])
        .unwrap();
        assert_eq!(cli.bearer, None);
        assert_eq!(cli.auth_type, None);
    }

    #[test]
    fn negating_check_status() {
        let cli = parse([":"]).unwrap();
        assert_eq!(cli.check_status, None);

        let cli = parse(["--check-status", ":"]).unwrap();
        assert_eq!(cli.check_status, Some(true));

        let cli = parse(["--no-check-status", ":"]).unwrap();
        assert_eq!(cli.check_status, Some(false));

        let cli = parse(["--check-status", "--no-check-status", ":"]).unwrap();
        assert_eq!(cli.check_status, Some(false));

        let cli = parse(["--no-check-status", "--check-status", ":"]).unwrap();
        assert_eq!(cli.check_status, Some(true));
    }

    #[test]
    fn parse_encoding_label() {
        let test_cases = vec![
            ("~~~~UtF////16@@", encoding_rs::UTF_16LE),
            ("utf16", encoding_rs::UTF_16LE),
            ("utf_16_be", encoding_rs::UTF_16BE),
            ("utf16be", encoding_rs::UTF_16BE),
            ("utf-16-be", encoding_rs::UTF_16BE),
            ("utf_8", encoding_rs::UTF_8),
            ("utf8", encoding_rs::UTF_8),
            ("utf-8", encoding_rs::UTF_8),
            ("u8", encoding_rs::UTF_8),
            ("iso8859_6", encoding_rs::ISO_8859_6),
            ("iso_8859-2:1987", encoding_rs::ISO_8859_2),
            ("l1", encoding_rs::WINDOWS_1252),
            ("elot-928", encoding_rs::ISO_8859_7),
        ];

        for (input, output) in test_cases {
            assert_eq!(parse_encoding(input).unwrap(), output);
        }

        assert_eq!(parse_encoding("notreal").is_err(), true);
        assert_eq!(parse_encoding("").is_err(), true);
    }

    #[test]
    fn parse_format_options() {
        let invalid_format_options = vec![
            // malformed strings
            ":8",
            "json.indent:",
            ":",
            "",
            "json.format:true, json.indent:4",
            // invalid values
            "json.indent:-8",
            "json.format:False",
            // unsupported options
            "json.sort_keys:true",
            "xml.format:false",
            "xml.indent:false",
            // invalid options
            "toml.format:true",
        ];

        for format_option in invalid_format_options {
            assert!(FormatOptions::from_str(format_option).is_err());
        }

        assert!(
            FormatOptions::from_str("json.indent:8,json.format:true,headers.sort:false").is_ok()
        );
    }
}<|MERGE_RESOLUTION|>--- conflicted
+++ resolved
@@ -875,30 +875,6 @@
     Digest,
 }
 
-<<<<<<< HEAD
-/// The caller must check in advance if the string is valid. (clap does this.)
-fn parse_tls_version(text: &str) -> Option<tls::Version> {
-    match text {
-        // ssl2.3 is not a real version but it's how HTTPie spells "auto"
-        "auto" | "ssl2.3" => None,
-        "tls1" => Some(tls::Version::TLS_1_0),
-        "tls1.1" => Some(tls::Version::TLS_1_1),
-        "tls1.2" => Some(tls::Version::TLS_1_2),
-        "tls1.3" => Some(tls::Version::TLS_1_3),
-        _ => unreachable!(),
-=======
-#[derive(ValueEnum, Debug, PartialEq, Eq, Clone, Copy)]
-pub enum Pretty {
-    /// (default) Enable both coloring and formatting
-    All,
-    /// Apply syntax highlighting to output
-    Colors,
-    /// Pretty-print json and sort headers
-    Format,
-    /// Disable both coloring and formatting
-    None,
-}
-
 #[derive(ValueEnum, Debug, Clone)]
 pub enum TlsVersion {
     // ssl2.3 is not a real version but it's how HTTPie spells "auto"
@@ -923,11 +899,10 @@
             TlsVersion::Tls1_2 => Some(tls::Version::TLS_1_2),
             TlsVersion::Tls1_3 => Some(tls::Version::TLS_1_3),
         }
->>>>>>> 06a61a00
-    }
-}
-
-#[derive(ArgEnum, Debug, PartialEq, Eq, Clone, Copy)]
+    }
+}
+
+#[derive(ValueEnum, Debug, PartialEq, Eq, Clone, Copy)]
 pub enum Pretty {
     /// (default) Enable both coloring and formatting
     All,
