<<<<<<< HEAD
use std::fmt;
=======
use std::convert::TryFrom;
use std::env;
use std::ffi::OsString;
use std::io::Write;
>>>>>>> 69c2f542
use std::mem;
use std::path::PathBuf;
use std::str::FromStr;

use reqwest::Url;
use structopt::clap::{self, arg_enum, AppSettings, Error, ErrorKind, Result};
use structopt::StructOpt;

use crate::{
    buffer::Buffer,
    request_items::{Body, RequestItem},
};

// Some doc comments were copy-pasted from HTTPie

/// xh is a friendly and fast tool for sending HTTP requests.
///
/// It reimplements as much as possible of HTTPie's excellent design.
#[derive(StructOpt, Debug)]
#[structopt(name = "xh", setting = AppSettings::DeriveDisplayOrder)]
pub struct Cli {
    /// Construct HTTP requests without sending them anywhere.
    #[structopt(long)]
    pub offline: bool,

    /// (default) Serialize data items from the command line as a JSON object.
    #[structopt(short = "j", long)]
    pub json: bool,

    /// Serialize data items from the command line as form fields.
    #[structopt(short = "f", long)]
    pub form: bool,

    /// Like --form, but force a multipart/form-data request even without files.
    #[structopt(short, long)]
    pub multipart: bool,

    /// Do not attempt to read stdin.
    #[structopt(short = "I", long = "ignore-stdin")]
    pub ignore_stdin: bool,

    /// Authenticate as USER with PASS. PASS will be prompted if missing.
    ///
    /// Use a trailing colon (i.e. `USER:`) to authenticate with just a username.
    #[structopt(short = "a", long, name = "USER[:PASS]")]
    pub auth: Option<String>,

    /// Authenticate with a bearer token.
    #[structopt(long, name = "TOKEN")]
    pub bearer: Option<String>,

    /// Save output to FILE instead of stdout.
    #[structopt(short, long, name = "FILE")]
    pub output: Option<String>,

    /// Do follow redirects.
    #[structopt(short = "F", long = "follow")]
    pub follow: bool,

    /// Number of redirects to follow, only respected if `follow` is set.
    #[structopt(long = "max-redirects", name = "NUM")]
    pub max_redirects: Option<usize>,

    /// Download the body to a file instead of printing it.
    #[structopt(short = "d", long)]
    pub download: bool,

    /// Print only the response headers, shortcut for --print=h.
    #[structopt(short = "h", long)]
    pub headers: bool,

    /// Print only the response body, Shortcut for --print=b.
    #[structopt(short = "b", long)]
    pub body: bool,

    /// Resume an interrupted download. Requires --download and --output.
    #[structopt(short = "c", long = "continue")]
    pub resume: bool,

    /// String specifying what the output should contain.
    ///
    /// Use `H` and `B` for request header and body respectively,
    /// and `h` and `b` for response hader and body.
    ///
    /// Example: `--print=Hb`
    #[structopt(short = "p", long, name = "FORMAT")]
    pub print: Option<Print>,

    /// Print the whole request as well as the response.
    #[structopt(short = "v", long)]
    pub verbose: bool,

    /// Do not print to stdout or stderr.
    #[structopt(short = "q", long)]
    pub quiet: bool,

    /// Always stream the response body.
    #[structopt(short = "S", long)]
    pub stream: bool,

    /// Controls output processing.
    #[structopt(long, possible_values = &Pretty::variants(), case_insensitive = true, name = "STYLE")]
    pub pretty: Option<Pretty>,

    /// Output coloring style.
    #[structopt(short = "s", long = "style", possible_values = &Theme::variants(), case_insensitive = true, name = "THEME")]
    pub theme: Option<Theme>,

    /// Exit with an error status code if the server replies with an error.
    ///
    /// The exit code will be 4 on 4xx (Client Error), 5 on 5xx (Server Error),
    /// or 3 on 3xx (Redirect) if --follow isn't set.
    ///
    /// If stdout is redirected then a warning is written to stderr.
    #[structopt(long)]
    pub check_status: bool,

    /// Use a proxy for a protocol. For example: `--proxy https:http://proxy.host:8080`.
    ///
    /// PROTOCOL can be `http`, `https` or `all`.
    ///
    /// If your proxy requires credentials, put them in the URL, like so:
    /// `--proxy http:socks5://user:password@proxy.host:8000`.
    ///
    /// You can specify proxies for multiple protocols by repeating this option.
    ///
    /// The environment variables `http_proxy` and `https_proxy` can also be used, but
    /// are completely ignored if --proxy is passed.
    #[structopt(long, value_name = "PROTOCOL:URL", number_of_values = 1)]
    pub proxy: Vec<Proxy>,

    /// The default scheme to use if not specified in the URL.
    #[structopt(long = "default-scheme", name = "SCHEME")]
    pub default_scheme: Option<String>,

    /// The request URL, preceded by an optional HTTP method.
    ///
    /// METHOD can be `get`, `post`, `head`, `put`, `patch`, `delete` or `options`.
    /// If omitted, either a GET or a POST will be done depending on whether the
    /// request sends data.
    #[structopt(name = "[METHOD] URL")]
    raw_method_or_url: String,

    /// Optional key-value pairs to be included in the request.
    #[structopt(
        name = "REQUEST_ITEM",
        long_help = r"Optional key-value pairs to be included in the request.

- key==value to add a parameter to the URL
- key=value to add a JSON field (--json) or form field (--form)
- key:=value to add a complex JSON value (e.g. `numbers:=[1,2,3]`)
- key@filename to upload a file from filename (with --form)
- header:value to add a header
- header: to unset a header
- header; to add a header with an empty value

A backslash can be used to escape special characters (e.g. weird\:key=value).
"
    )]
    raw_rest_args: Vec<String>,

    /// The HTTP method, if supplied.
    #[structopt(skip)]
    pub method: Option<Method>,

    /// The request URL.
    #[structopt(skip)]
    pub url: String,

    /// Optional key-value pairs to be included in the request.
    #[structopt(skip)]
    pub request_items: Vec<RequestItem>,

    /// Skip the host's SSL certificate verification, or use an alternative CA
    /// bundle. Disable = "no" or "false", enable = "yes" or "true".
    #[structopt(long, default_value)]
    pub verify: Verify,

    /// Use a client side certificate for the SSL communication.
    #[structopt(long)]
    pub cert: Option<PathBuf>,

    /// Pass the path of the private key file if the private key is not contained in the cert file.
    #[structopt(long = "cert-key")]
    pub cert_key: Option<PathBuf>,
}

impl Cli {
    pub fn from_args() -> Self {
        Cli::from_iter(std::env::args())
    }

    pub fn from_iter<I>(iter: I) -> Self
    where
        I: IntoIterator,
        I::Item: Into<OsString> + Clone,
    {
        match Self::from_iter_safe(iter) {
            Ok(cli) => cli,
            Err(err) if err.kind == ErrorKind::HelpDisplayed => {
                // The logic here is a little tricky.
                //
                // Normally with structopt/clap, -h prints short help while --help
                // prints long help.
                //
                // But -h is short for --header, so we want --help to print short help
                // and `help` (pseudo-subcommand) to print long help.
                //
                // --help is baked into clap. So we intercept its special error that
                // would print long help and print short help instead. And if we do
                // want to print long help, then we insert our own error in from_iter_safe
                // with a special tag.
                if env::var_os("XH_HELP2MAN").is_some() {
                    Cli::clap()
                        .template(
                            "\
                                Usage: {usage}\n\
                                \n\
                                {long-about}\n\
                                \n\
                                Options:\n\
                                {flags}\n\
                                {options}\
                            ",
                        )
                        .print_long_help()
                        .unwrap();
                } else if err.message == "XH_PRINT_LONG_HELP" {
                    Cli::clap().print_long_help().unwrap();
                    println!();
                } else {
                    Cli::clap().print_help().unwrap();
                    println!(
                        "\n\nRun `{} help` for more complete documentation.",
                        env!("CARGO_PKG_NAME")
                    );
                }
                safe_exit();
            }
            Err(err) => err.exit(),
        }
    }

    pub fn from_iter_safe<I>(iter: I) -> clap::Result<Self>
    where
        I: IntoIterator,
        I::Item: Into<OsString> + Clone,
    {
        let mut cli: Self = StructOpt::from_iter_safe(iter)?;
        if cli.raw_method_or_url == "help" {
            return Err(Error {
                message: "XH_PRINT_LONG_HELP".to_string(),
                kind: ErrorKind::HelpDisplayed,
                info: Some(vec!["XH_PRINT_LONG_HELP".to_string()]),
            });
        }
        let mut rest_args = mem::take(&mut cli.raw_rest_args).into_iter();
        match cli.raw_method_or_url.parse::<Method>() {
            Ok(method) => {
                cli.method = Some(method);
                cli.url = rest_args.next().ok_or_else(|| {
                    Error::with_description("Missing URL", ErrorKind::MissingArgumentOrSubcommand)
                })?;
            }
            Err(_) => {
                cli.method = None;
                cli.url = mem::take(&mut cli.raw_method_or_url);
            }
        }
        for request_item in rest_args {
            cli.request_items.push(request_item.parse()?);
        }
        if cli.resume && !cli.download {
            return Err(Error::with_description(
                "--continue only works with --download",
                ErrorKind::MissingArgumentOrSubcommand,
            ));
        }
        if cli.resume && cli.output.is_none() {
            return Err(Error::with_description(
                "--continue requires --output",
                ErrorKind::MissingArgumentOrSubcommand,
            ));
        }
        Ok(cli)
    }
}

#[derive(Debug, Clone, Copy, PartialEq)]
pub enum Method {
    GET,
    HEAD,
    POST,
    PUT,
    PATCH,
    DELETE,
    OPTIONS,
}

impl FromStr for Method {
    type Err = Error;
    fn from_str(s: &str) -> Result<Method> {
        match s.to_ascii_uppercase().as_str() {
            "GET" => Ok(Method::GET),
            "HEAD" => Ok(Method::HEAD),
            "POST" => Ok(Method::POST),
            "PUT" => Ok(Method::PUT),
            "PATCH" => Ok(Method::PATCH),
            "DELETE" => Ok(Method::DELETE),
            "OPTIONS" => Ok(Method::OPTIONS),
            method => Err(Error::with_description(
                &format!("unknown http method {}", method),
                ErrorKind::InvalidValue,
            )),
        }
    }
}

impl From<Method> for reqwest::Method {
    fn from(method: Method) -> Self {
        match method {
            Method::GET => reqwest::Method::GET,
            Method::HEAD => reqwest::Method::HEAD,
            Method::POST => reqwest::Method::POST,
            Method::PUT => reqwest::Method::PUT,
            Method::PATCH => reqwest::Method::PATCH,
            Method::DELETE => reqwest::Method::DELETE,
            Method::OPTIONS => reqwest::Method::OPTIONS,
        }
    }
}

impl From<&Option<Body>> for Method {
    fn from(body: &Option<Body>) -> Self {
        match body {
            Some(_) => Method::POST,
            None => Method::GET,
        }
    }
}

arg_enum! {
    // Uppercase variant names would show up as such in the help text
    #[allow(non_camel_case_types)]
    #[derive(Debug, PartialEq, Clone)]
    pub enum Pretty {
        all, colors, format, none
    }
}

impl From<&Buffer> for Pretty {
    fn from(b: &Buffer) -> Self {
        match b {
            Buffer::File(_) | Buffer::Redirect => Pretty::none,
            Buffer::Stdout | Buffer::Stderr => Pretty::all,
        }
    }
}

arg_enum! {
    #[allow(non_camel_case_types)]
    #[derive(Debug, PartialEq, Clone)]
    pub enum Theme {
        auto, solarized
    }
}

#[derive(Debug)]
pub struct Print {
    pub request_headers: bool,
    pub request_body: bool,
    pub response_headers: bool,
    pub response_body: bool,
}

impl Print {
    pub fn new(
        verbose: bool,
        headers: bool,
        body: bool,
        quiet: bool,
        offline: bool,
        buffer: &Buffer,
    ) -> Self {
        if verbose {
            Print {
                request_headers: true,
                request_body: true,
                response_headers: true,
                response_body: true,
            }
        } else if quiet {
            Print {
                request_headers: false,
                request_body: false,
                response_headers: false,
                response_body: false,
            }
        } else if offline {
            Print {
                request_headers: true,
                request_body: true,
                response_headers: false,
                response_body: false,
            }
        } else if headers {
            Print {
                request_headers: false,
                request_body: false,
                response_headers: true,
                response_body: false,
            }
        } else if body || matches!(buffer, Buffer::Redirect | Buffer::File(_)) {
            Print {
                request_headers: false,
                request_body: false,
                response_headers: false,
                response_body: true,
            }
        } else {
            Print {
                request_headers: false,
                request_body: false,
                response_headers: true,
                response_body: true,
            }
        }
    }
}

impl FromStr for Print {
    type Err = Error;
    fn from_str(s: &str) -> Result<Print> {
        let mut request_headers = false;
        let mut request_body = false;
        let mut response_headers = false;
        let mut response_body = false;

        for char in s.chars() {
            match char {
                'H' => request_headers = true,
                'B' => request_body = true,
                'h' => response_headers = true,
                'b' => response_body = true,
                char => {
                    return Err(Error::with_description(
                        &format!("{:?} is not a valid value", char),
                        ErrorKind::InvalidValue,
                    ))
                }
            }
        }

        let p = Print {
            request_headers,
            request_body,
            response_headers,
            response_body,
        };
        Ok(p)
    }
}

#[derive(Debug, PartialEq)]
pub enum Proxy {
    Http(Url),
    Https(Url),
    All(Url),
}

impl FromStr for Proxy {
    type Err = Error;

    fn from_str(s: &str) -> Result<Self> {
        let split_arg: Vec<&str> = s.splitn(2, ':').collect();
        match split_arg[..] {
            [protocol, url] => {
                let url = reqwest::Url::try_from(url).map_err(|e| {
                    Error::with_description(
                        &format!(
                            "Invalid proxy URL '{}' for protocol '{}': {}",
                            url, protocol, e
                        ),
                        ErrorKind::InvalidValue,
                    )
                })?;

                match protocol.to_lowercase().as_str() {
                    "http" => Ok(Proxy::Http(url)),
                    "https" => Ok(Proxy::Https(url)),
                    "all" => Ok(Proxy::All(url)),
                    _ => Err(Error::with_description(
                        &format!("Unknown protocol to set a proxy for: {}", protocol),
                        ErrorKind::InvalidValue,
                    )),
                }
            }
            _ => Err(Error::with_description(
                "The value passed to --proxy should be formatted as <PROTOCOL>:<PROXY_URL>",
                ErrorKind::InvalidValue,
            )),
        }
    }
}

/// Based on the function used by clap to abort
fn safe_exit() -> ! {
    let _ = std::io::stdout().lock().flush();
    let _ = std::io::stderr().lock().flush();
    std::process::exit(0);
}

#[derive(Debug, PartialEq)]
pub enum Verify {
    Yes,
    No,
    CustomCABundle(PathBuf),
}

impl FromStr for Verify {
    type Err = Error;
    fn from_str(verify: &str) -> Result<Verify> {
        match verify.to_lowercase().as_str() {
            "no" | "false" => Ok(Verify::No),
            "yes" | "true" => Ok(Verify::Yes),
            path => Ok(Verify::CustomCABundle(PathBuf::from(path))),
        }
    }
}

impl Default for Verify {
    fn default() -> Self {
        Verify::Yes
    }
}

impl fmt::Display for Verify {
    fn fmt(&self, f: &mut fmt::Formatter<'_>) -> fmt::Result {
        match self {
            Verify::No => write!(f, "no"),
            Verify::Yes => write!(f, "yes"),
            Verify::CustomCABundle(path) => write!(f, "custom ca bundle: {}", path.display()),
        }
    }
}

#[cfg(test)]
mod tests {
    use super::*;

    fn parse(args: &[&str]) -> Result<Cli> {
        Cli::from_iter_safe(
            Some("xh".to_string())
                .into_iter()
                .chain(args.iter().map(|s| s.to_string())),
        )
    }

    #[test]
    fn implicit_method() {
        let cli = parse(&["example.org"]).unwrap();
        assert_eq!(cli.method, None);
        assert_eq!(cli.url, "example.org");
        assert!(cli.request_items.is_empty());
    }

    #[test]
    fn explicit_method() {
        let cli = parse(&["get", "example.org"]).unwrap();
        assert_eq!(cli.method, Some(Method::GET));
        assert_eq!(cli.url, "example.org");
        assert!(cli.request_items.is_empty());
    }

    #[test]
    fn missing_url() {
        parse(&["get"]).unwrap_err();
    }

    #[test]
    fn space_in_url() {
        let cli = parse(&["post", "example.org/foo bar"]).unwrap();
        assert_eq!(cli.method, Some(Method::POST));
        assert_eq!(cli.url, "example.org/foo bar");
        assert!(cli.request_items.is_empty());
    }

    #[test]
    fn request_items() {
        let cli = parse(&["get", "example.org", "foo=bar"]).unwrap();
        assert_eq!(cli.method, Some(Method::GET));
        assert_eq!(cli.url, "example.org");
        assert_eq!(
            cli.request_items,
            vec![RequestItem::DataField("foo".to_string(), "bar".to_string())]
        );
    }

    #[test]
    fn request_items_implicit_method() {
        let cli = parse(&["example.org", "foo=bar"]).unwrap();
        assert_eq!(cli.method, None);
        assert_eq!(cli.url, "example.org");
        assert_eq!(
            cli.request_items,
            vec![RequestItem::DataField("foo".to_string(), "bar".to_string())]
        );
    }

    #[test]
    fn superfluous_arg() {
        parse(&["get", "example.org", "foobar"]).unwrap_err();
    }

    #[test]
    fn superfluous_arg_implicit_method() {
        parse(&["example.org", "foobar"]).unwrap_err();
    }

    #[test]
    fn multiple_methods() {
        parse(&["get", "post", "example.org"]).unwrap_err();
    }

    #[test]
    fn proxy_invalid_protocol() {
        Cli::from_iter_safe(&[
            "xh",
            "--proxy=invalid:http://127.0.0.1:8000",
            "get",
            "example.org",
        ])
        .unwrap_err();
    }

    #[test]
    fn proxy_invalid_proxy_url() {
        Cli::from_iter_safe(&["xh", "--proxy=http:127.0.0.1:8000", "get", "example.org"])
            .unwrap_err();
    }

    #[test]
    fn proxy_http() {
        let proxy = parse(&["--proxy=http:http://127.0.0.1:8000", "get", "example.org"])
            .unwrap()
            .proxy;

        assert_eq!(
            proxy,
            vec!(Proxy::Http(Url::parse("http://127.0.0.1:8000").unwrap()))
        );
    }

    #[test]
    fn proxy_https() {
        let proxy = parse(&["--proxy=https:http://127.0.0.1:8000", "get", "example.org"])
            .unwrap()
            .proxy;

        assert_eq!(
            proxy,
            vec!(Proxy::Https(Url::parse("http://127.0.0.1:8000").unwrap()))
        );
    }

    #[test]
    fn proxy_all() {
        let proxy = parse(&["--proxy=all:http://127.0.0.1:8000", "get", "example.org"])
            .unwrap()
            .proxy;

        assert_eq!(
            proxy,
            vec!(Proxy::All(Url::parse("http://127.0.0.1:8000").unwrap()))
        );
    }
}<|MERGE_RESOLUTION|>--- conflicted
+++ resolved
@@ -1,11 +1,8 @@
-<<<<<<< HEAD
-use std::fmt;
-=======
 use std::convert::TryFrom;
 use std::env;
 use std::ffi::OsString;
 use std::io::Write;
->>>>>>> 69c2f542
+use std::fmt;
 use std::mem;
 use std::path::PathBuf;
 use std::str::FromStr;
@@ -178,7 +175,7 @@
     /// Optional key-value pairs to be included in the request.
     #[structopt(skip)]
     pub request_items: Vec<RequestItem>,
-
+    
     /// Skip the host's SSL certificate verification, or use an alternative CA
     /// bundle. Disable = "no" or "false", enable = "yes" or "true".
     #[structopt(long, default_value)]
@@ -511,13 +508,6 @@
     }
 }
 
-/// Based on the function used by clap to abort
-fn safe_exit() -> ! {
-    let _ = std::io::stdout().lock().flush();
-    let _ = std::io::stderr().lock().flush();
-    std::process::exit(0);
-}
-
 #[derive(Debug, PartialEq)]
 pub enum Verify {
     Yes,
@@ -550,6 +540,13 @@
             Verify::CustomCABundle(path) => write!(f, "custom ca bundle: {}", path.display()),
         }
     }
+}
+
+/// Based on the function used by clap to abort
+fn safe_exit() -> ! {
+    let _ = std::io::stdout().lock().flush();
+    let _ = std::io::stderr().lock().flush();
+    std::process::exit(0);
 }
 
 #[cfg(test)]
