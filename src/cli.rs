use std::convert::TryFrom;
use std::env;
use std::ffi::OsString;
use std::io::Write;
use std::mem;
use std::str::FromStr;

use reqwest::Url;
use structopt::clap::{self, arg_enum, AppSettings, Error, ErrorKind, Result};
use structopt::StructOpt;

use crate::{regex, utils::test_pretend_term, Body, Buffer};

// Some doc comments were copy-pasted from HTTPie

/// xh is a friendly and fast tool for sending HTTP requests.
///
/// It reimplements as much as possible of HTTPie's excellent design.
#[derive(StructOpt, Debug)]
#[structopt(name = "xh", setting = AppSettings::DeriveDisplayOrder)]
pub struct Cli {
    /// Construct HTTP requests without sending them anywhere.
    #[structopt(long)]
    pub offline: bool,

    /// (default) Serialize data items from the command line as a JSON object.
    #[structopt(short = "j", long)]
    pub json: bool,

    /// Serialize data items from the command line as form fields.
    #[structopt(short = "f", long)]
    pub form: bool,

    /// Like --form, but force a multipart/form-data request even without files.
    #[structopt(short, long)]
    pub multipart: bool,

    /// Do not attempt to read stdin.
    #[structopt(short = "I", long = "ignore-stdin")]
    pub ignore_stdin: bool,

    /// Authenticate as USER with PASS. PASS will be prompted if missing.
    ///
    /// Use a trailing colon (i.e. `USER:`) to authenticate with just a username.
    #[structopt(short = "a", long, name = "USER[:PASS]")]
    pub auth: Option<String>,

    /// Authenticate with a bearer token.
    #[structopt(long, name = "TOKEN")]
    pub bearer: Option<String>,

    /// Save output to FILE instead of stdout.
    #[structopt(short, long, name = "FILE")]
    pub output: Option<String>,

    /// Do follow redirects.
    #[structopt(short = "F", long = "follow")]
    pub follow: bool,

    /// Number of redirects to follow, only respected if `follow` is set.
    #[structopt(long = "max-redirects", name = "NUM")]
    pub max_redirects: Option<usize>,

    /// Download the body to a file instead of printing it.
    #[structopt(short = "d", long)]
    pub download: bool,

    /// Print only the response headers, shortcut for --print=h.
    #[structopt(short = "h", long)]
    pub headers: bool,

    /// Print only the response body, Shortcut for --print=b.
    #[structopt(short = "b", long)]
    pub body: bool,

    /// Resume an interrupted download. Requires --download and --output.
    #[structopt(short = "c", long = "continue")]
    pub resume: bool,

    /// String specifying what the output should contain.
    ///
    /// Use `H` and `B` for request header and body respectively,
    /// and `h` and `b` for response hader and body.
    ///
    /// Example: `--print=Hb`
    #[structopt(short = "p", long, name = "FORMAT")]
    pub print: Option<Print>,

    /// Print the whole request as well as the response.
    #[structopt(short = "v", long)]
    pub verbose: bool,

    /// Do not print to stdout or stderr.
    #[structopt(short = "q", long)]
    pub quiet: bool,

    /// Always stream the response body.
    #[structopt(short = "S", long)]
    pub stream: bool,

    /// Controls output processing.
    #[structopt(long, possible_values = &Pretty::variants(), case_insensitive = true, name = "STYLE")]
    pub pretty: Option<Pretty>,

    /// Output coloring style.
    #[structopt(short = "s", long = "style", possible_values = &Theme::variants(), case_insensitive = true, name = "THEME")]
    pub theme: Option<Theme>,

    /// Exit with an error status code if the server replies with an error.
    ///
    /// The exit code will be 4 on 4xx (Client Error), 5 on 5xx (Server Error),
    /// or 3 on 3xx (Redirect) if --follow isn't set.
    ///
    /// If stdout is redirected then a warning is written to stderr.
    #[structopt(long)]
    pub check_status: bool,

    /// Use a proxy for a protocol. For example: `--proxy https:http://proxy.host:8080`.
    ///
    /// PROTOCOL can be `http`, `https` or `all`.
    ///
    /// If your proxy requires credentials, put them in the URL, like so:
    /// `--proxy http:socks5://user:password@proxy.host:8000`.
    ///
    /// You can specify proxies for multiple protocols by repeating this option.
    ///
    /// The environment variables `http_proxy` and `https_proxy` can also be used, but
    /// are completely ignored if --proxy is passed.
    #[structopt(long, value_name = "PROTOCOL:URL", number_of_values = 1)]
    pub proxy: Vec<Proxy>,

    /// The default scheme to use if not specified in the URL.
    #[structopt(long = "default-scheme", name = "SCHEME")]
    pub default_scheme: Option<String>,

    /// The request URL, preceded by an optional HTTP method.
    ///
    /// METHOD can be `get`, `post`, `head`, `put`, `patch`, `delete` or `options`.
    /// If omitted, either a GET or a POST will be done depending on whether the
    /// request sends data.
    #[structopt(name = "[METHOD] URL")]
    raw_method_or_url: String,

    /// Optional key-value pairs to be included in the request.
    #[structopt(
        name = "REQUEST_ITEM",
        long_help = "Optional key-value pairs to be included in the request.

- key==value to add a parameter to the URL
- key=value to add a JSON field (--json) or form field (--form)
- key:=value to add a complex JSON value (e.g. `numbers:=[1,2,3]`)
- key@filename to upload a file from filename (with --form)
- header:value to add a header
- header: to unset a header
- header; to add a header with an empty value
"
    )]
    raw_rest_args: Vec<String>,

    /// The HTTP method, if supplied.
    #[structopt(skip)]
    pub method: Option<Method>,

    /// The request URL.
    #[structopt(skip)]
    pub url: String,

    /// Optional key-value pairs to be included in the request.
    #[structopt(skip)]
    pub request_items: Vec<RequestItem>,
}

impl Cli {
    pub fn from_args() -> Self {
        Cli::from_iter(std::env::args())
    }

    pub fn from_iter<I>(iter: I) -> Self
    where
        I: IntoIterator,
        I::Item: Into<OsString> + Clone,
    {
        match Self::from_iter_safe(iter) {
            Ok(cli) => cli,
            Err(err) if err.kind == ErrorKind::HelpDisplayed => {
                // The logic here is a little tricky.
                //
                // Normally with structopt/clap, -h prints short help while --help
                // prints long help.
                //
                // But -h is short for --header, so we want --help to print short help
                // and `help` (pseudo-subcommand) to print long help.
                //
                // --help is baked into clap. So we intercept its special error that
                // would print long help and print short help instead. And if we do
                // want to print long help, then we insert our own error in from_iter_safe
                // with a special tag.
                if env::var_os("XH_HELP2MAN").is_some() {
                    Cli::clap()
                        .template(
                            "\
                                Usage: {usage}\n\
                                \n\
                                {long-about}\n\
                                \n\
                                Options:\n\
                                {flags}\n\
                                {options}\
                            ",
                        )
                        .print_long_help()
                        .unwrap();
                } else if err.message == "XH_PRINT_LONG_HELP" {
                    Cli::clap().print_long_help().unwrap();
                    println!();
                } else {
                    Cli::clap().print_help().unwrap();
                    println!(
                        "\n\nRun `{} help` for more complete documentation.",
                        env!("CARGO_PKG_NAME")
                    );
                }
                safe_exit();
            }
            Err(err) => err.exit(),
        }
    }

    pub fn from_iter_safe<I>(iter: I) -> clap::Result<Self>
    where
        I: IntoIterator,
        I::Item: Into<OsString> + Clone,
    {
        let mut cli: Self = StructOpt::from_iter_safe(iter)?;
        if cli.raw_method_or_url == "help" {
            return Err(Error {
                message: "XH_PRINT_LONG_HELP".to_string(),
                kind: ErrorKind::HelpDisplayed,
                info: Some(vec!["XH_PRINT_LONG_HELP".to_string()]),
            });
        }
        let mut rest_args = mem::take(&mut cli.raw_rest_args).into_iter();
        match cli.raw_method_or_url.parse::<Method>() {
            Ok(method) => {
                cli.method = Some(method);
                cli.url = rest_args.next().ok_or_else(|| {
                    Error::with_description("Missing URL", ErrorKind::MissingArgumentOrSubcommand)
                })?;
            }
            Err(_) => {
                cli.method = None;
                cli.url = mem::take(&mut cli.raw_method_or_url);
            }
        }
        for request_item in rest_args {
            cli.request_items.push(request_item.parse()?);
        }
        if cli.resume && !cli.download {
            return Err(Error::with_description(
                "--continue only works with --download",
                ErrorKind::MissingArgumentOrSubcommand,
            ));
        }
        if cli.resume && cli.output.is_none() {
            return Err(Error::with_description(
                "--continue requires --output",
                ErrorKind::MissingArgumentOrSubcommand,
            ));
        }
        Ok(cli)
    }
}

#[derive(Debug, Clone, Copy, PartialEq)]
pub enum Method {
    GET,
    HEAD,
    POST,
    PUT,
    PATCH,
    DELETE,
    OPTIONS,
}

impl FromStr for Method {
    type Err = Error;
    fn from_str(s: &str) -> Result<Method> {
        match s.to_ascii_uppercase().as_str() {
            "GET" => Ok(Method::GET),
            "HEAD" => Ok(Method::HEAD),
            "POST" => Ok(Method::POST),
            "PUT" => Ok(Method::PUT),
            "PATCH" => Ok(Method::PATCH),
            "DELETE" => Ok(Method::DELETE),
            "OPTIONS" => Ok(Method::OPTIONS),
            method => Err(Error::with_description(
                &format!("unknown http method {}", method),
                ErrorKind::InvalidValue,
            )),
        }
    }
}

impl From<Method> for reqwest::Method {
    fn from(method: Method) -> Self {
        match method {
            Method::GET => reqwest::Method::GET,
            Method::HEAD => reqwest::Method::HEAD,
            Method::POST => reqwest::Method::POST,
            Method::PUT => reqwest::Method::PUT,
            Method::PATCH => reqwest::Method::PATCH,
            Method::DELETE => reqwest::Method::DELETE,
            Method::OPTIONS => reqwest::Method::OPTIONS,
        }
    }
}

impl From<&Option<Body>> for Method {
    fn from(body: &Option<Body>) -> Self {
        match body {
            Some(_) => Method::POST,
            None => Method::GET,
        }
    }
}

arg_enum! {
<<<<<<< HEAD
    #[derive(Debug)]
    pub enum AuthType {
        Basic, Bearer
    }
}

arg_enum! {
    #[derive(Debug, PartialEq, Clone, Copy)]
=======
    // Uppercase variant names would show up as such in the help text
    #[allow(non_camel_case_types)]
    #[derive(Debug, PartialEq, Clone)]
>>>>>>> d0135684
    pub enum Pretty {
        all, colors, format, none
    }
}

impl Pretty {
    pub fn color(self) -> bool {
        matches!(self, Pretty::Colors | Pretty::All)
    }

    pub fn format(self) -> bool {
        matches!(self, Pretty::Format | Pretty::All)
    }
}

impl From<&Buffer> for Pretty {
    fn from(b: &Buffer) -> Self {
<<<<<<< HEAD
        if test_pretend_term() {
            Pretty::Format
        } else if b.is_terminal() {
            Pretty::All
        } else {
            Pretty::None
=======
        match b {
            Buffer::File(_) | Buffer::Redirect => Pretty::none,
            Buffer::Stdout | Buffer::Stderr => Pretty::all,
>>>>>>> d0135684
        }
    }
}

arg_enum! {
<<<<<<< HEAD
    #[derive(Debug, PartialEq, Clone, Copy)]
=======
    #[allow(non_camel_case_types)]
    #[derive(Debug, PartialEq, Clone)]
>>>>>>> d0135684
    pub enum Theme {
        auto, solarized
    }
}

impl Theme {
    pub fn as_str(&self) -> &'static str {
        match self {
            Theme::Auto => "ansi",
            Theme::Solarized => "solarized",
        }
    }
}

#[derive(Debug)]
pub struct Print {
    pub request_headers: bool,
    pub request_body: bool,
    pub response_headers: bool,
    pub response_body: bool,
}

impl Print {
    pub fn new(
        verbose: bool,
        headers: bool,
        body: bool,
        quiet: bool,
        offline: bool,
        buffer: &Buffer,
    ) -> Self {
        if verbose {
            Print {
                request_headers: true,
                request_body: true,
                response_headers: true,
                response_body: true,
            }
        } else if quiet {
            Print {
                request_headers: false,
                request_body: false,
                response_headers: false,
                response_body: false,
            }
        } else if offline {
            Print {
                request_headers: true,
                request_body: true,
                response_headers: false,
                response_body: false,
            }
        } else if headers {
            Print {
                request_headers: false,
                request_body: false,
                response_headers: true,
                response_body: false,
            }
        } else if body || !buffer.is_terminal() {
            Print {
                request_headers: false,
                request_body: false,
                response_headers: false,
                response_body: true,
            }
        } else {
            Print {
                request_headers: false,
                request_body: false,
                response_headers: true,
                response_body: true,
            }
        }
    }
}

impl FromStr for Print {
    type Err = Error;
    fn from_str(s: &str) -> Result<Print> {
        let mut request_headers = false;
        let mut request_body = false;
        let mut response_headers = false;
        let mut response_body = false;

        for char in s.chars() {
            match char {
                'H' => request_headers = true,
                'B' => request_body = true,
                'h' => response_headers = true,
                'b' => response_body = true,
                char => {
                    return Err(Error::with_description(
                        &format!("{:?} is not a valid value", char),
                        ErrorKind::InvalidValue,
                    ))
                }
            }
        }

        let p = Print {
            request_headers,
            request_body,
            response_headers,
            response_body,
        };
        Ok(p)
    }
}

#[derive(Debug, PartialEq)]
pub enum Proxy {
    Http(Url),
    Https(Url),
    All(Url),
}

impl FromStr for Proxy {
    type Err = Error;

    fn from_str(s: &str) -> Result<Self> {
        let split_arg: Vec<&str> = s.splitn(2, ':').collect();
        match split_arg[..] {
            [protocol, url] => {
                let url = reqwest::Url::try_from(url).map_err(|e| {
                    Error::with_description(
                        &format!(
                            "Invalid proxy URL '{}' for protocol '{}': {}",
                            url, protocol, e
                        ),
                        ErrorKind::InvalidValue,
                    )
                })?;

                match protocol.to_lowercase().as_str() {
                    "http" => Ok(Proxy::Http(url)),
                    "https" => Ok(Proxy::Https(url)),
                    "all" => Ok(Proxy::All(url)),
                    _ => Err(Error::with_description(
                        &format!("Unknown protocol to set a proxy for: {}", protocol),
                        ErrorKind::InvalidValue,
                    )),
                }
            }
            _ => Err(Error::with_description(
                "The value passed to --proxy should be formatted as <PROTOCOL>:<PROXY_URL>",
                ErrorKind::InvalidValue,
            )),
        }
    }
}

#[derive(Debug, Clone, PartialEq)]
pub enum RequestItem {
    HttpHeader(String, String),
    HttpHeaderToUnset(String),
    UrlParam(String, String),
    DataField(String, String),
    JSONField(String, serde_json::Value),
    FormFile(String, String, Option<String>),
}

impl FromStr for RequestItem {
    type Err = Error;
    fn from_str(request_item: &str) -> Result<RequestItem> {
        regex!(FORM_FILE_TYPED = r"^(.+?)@(.+?);type=(.+?)$");
        regex!(PARAM = r"^(.+?)(==|:=|=|@|:)((?s).+)$");
        regex!(NO_HEADER = r"^(.+?)(:|;)$");

        if let Some(caps) = FORM_FILE_TYPED.captures(request_item) {
            let key = caps[1].to_string();
            let value = caps[2].to_string();
            let file_type = caps[3].to_string();
            Ok(RequestItem::FormFile(key, value, Some(file_type)))
        } else if let Some(caps) = PARAM.captures(request_item) {
            let key = caps[1].to_string();
            let value = caps[3].to_string();
            match &caps[2] {
                ":" => Ok(RequestItem::HttpHeader(key, value)),
                "==" => Ok(RequestItem::UrlParam(key, value)),
                "=" => Ok(RequestItem::DataField(key, value)),
                ":=" => Ok(RequestItem::JSONField(
                    key,
                    serde_json::from_str(&value).map_err(|err| {
                        Error::with_description(
                            &format!("{:?}: {}", request_item, err),
                            ErrorKind::InvalidValue,
                        )
                    })?,
                )),
                "@" => Ok(RequestItem::FormFile(key, value, None)),
                _ => unreachable!(),
            }
        } else if let Some(caps) = NO_HEADER.captures(request_item) {
            let key = caps[1].to_string();
            match &caps[2] {
                ":" => Ok(RequestItem::HttpHeaderToUnset(key)),
                ";" => Ok(RequestItem::HttpHeader(key, "".into())),
                _ => unreachable!(),
            }
        } else {
            // TODO: We can also end up here if the method couldn't be parsed
            // and was interpreted as a URL, making the actual URL a request
            // item
            Err(Error::with_description(
                &format!("{:?} is not a valid request item", request_item),
                ErrorKind::InvalidValue,
            ))
        }
    }
}

/// Based on the function used by clap to abort
fn safe_exit() -> ! {
    let _ = std::io::stdout().lock().flush();
    let _ = std::io::stderr().lock().flush();
    std::process::exit(0);
}

#[cfg(test)]
mod tests {
    use super::*;

    fn parse(args: &[&str]) -> Result<Cli> {
        Cli::from_iter_safe(
            Some("xh".to_string())
                .into_iter()
                .chain(args.iter().map(|s| s.to_string())),
        )
    }

    #[test]
    fn implicit_method() {
        let cli = parse(&["example.org"]).unwrap();
        assert_eq!(cli.method, None);
        assert_eq!(cli.url, "example.org");
        assert!(cli.request_items.is_empty());
    }

    #[test]
    fn explicit_method() {
        let cli = parse(&["get", "example.org"]).unwrap();
        assert_eq!(cli.method, Some(Method::GET));
        assert_eq!(cli.url, "example.org");
        assert!(cli.request_items.is_empty());
    }

    #[test]
    fn missing_url() {
        parse(&["get"]).unwrap_err();
    }

    #[test]
    fn space_in_url() {
        let cli = parse(&["post", "example.org/foo bar"]).unwrap();
        assert_eq!(cli.method, Some(Method::POST));
        assert_eq!(cli.url, "example.org/foo bar");
        assert!(cli.request_items.is_empty());
    }

    #[test]
    fn request_items() {
        let cli = parse(&["get", "example.org", "foo=bar"]).unwrap();
        assert_eq!(cli.method, Some(Method::GET));
        assert_eq!(cli.url, "example.org");
        assert_eq!(
            cli.request_items,
            vec![RequestItem::DataField("foo".to_string(), "bar".to_string())]
        );
    }

    #[test]
    fn request_items_implicit_method() {
        let cli = parse(&["example.org", "foo=bar"]).unwrap();
        assert_eq!(cli.method, None);
        assert_eq!(cli.url, "example.org");
        assert_eq!(
            cli.request_items,
            vec![RequestItem::DataField("foo".to_string(), "bar".to_string())]
        );
    }

    #[test]
    fn superfluous_arg() {
        parse(&["get", "example.org", "foobar"]).unwrap_err();
    }

    #[test]
    fn superfluous_arg_implicit_method() {
        parse(&["example.org", "foobar"]).unwrap_err();
    }

    #[test]
    fn multiple_methods() {
        parse(&["get", "post", "example.org"]).unwrap_err();
    }

    #[test]
    fn proxy_invalid_protocol() {
        Cli::from_iter_safe(&[
            "xh",
            "--proxy=invalid:http://127.0.0.1:8000",
            "get",
            "example.org",
        ])
        .unwrap_err();
    }

    #[test]
    fn proxy_invalid_proxy_url() {
        Cli::from_iter_safe(&["xh", "--proxy=http:127.0.0.1:8000", "get", "example.org"])
            .unwrap_err();
    }

    #[test]
    fn proxy_http() {
        let proxy = parse(&["--proxy=http:http://127.0.0.1:8000", "get", "example.org"])
            .unwrap()
            .proxy;

        assert_eq!(
            proxy,
            vec!(Proxy::Http(Url::parse("http://127.0.0.1:8000").unwrap()))
        );
    }

    #[test]
    fn proxy_https() {
        let proxy = parse(&["--proxy=https:http://127.0.0.1:8000", "get", "example.org"])
            .unwrap()
            .proxy;

        assert_eq!(
            proxy,
            vec!(Proxy::Https(Url::parse("http://127.0.0.1:8000").unwrap()))
        );
    }

    #[test]
    fn proxy_all() {
        let proxy = parse(&["--proxy=all:http://127.0.0.1:8000", "get", "example.org"])
            .unwrap()
            .proxy;

        assert_eq!(
            proxy,
            vec!(Proxy::All(Url::parse("http://127.0.0.1:8000").unwrap()))
        );
    }
}<|MERGE_RESOLUTION|>--- conflicted
+++ resolved
@@ -325,20 +325,9 @@
 }
 
 arg_enum! {
-<<<<<<< HEAD
-    #[derive(Debug)]
-    pub enum AuthType {
-        Basic, Bearer
-    }
-}
-
-arg_enum! {
-    #[derive(Debug, PartialEq, Clone, Copy)]
-=======
     // Uppercase variant names would show up as such in the help text
     #[allow(non_camel_case_types)]
-    #[derive(Debug, PartialEq, Clone)]
->>>>>>> d0135684
+    #[derive(Debug, PartialEq, Clone, Copy)]
     pub enum Pretty {
         all, colors, format, none
     }
@@ -346,39 +335,29 @@
 
 impl Pretty {
     pub fn color(self) -> bool {
-        matches!(self, Pretty::Colors | Pretty::All)
+        matches!(self, Pretty::colors | Pretty::all)
     }
 
     pub fn format(self) -> bool {
-        matches!(self, Pretty::Format | Pretty::All)
+        matches!(self, Pretty::format | Pretty::all)
     }
 }
 
 impl From<&Buffer> for Pretty {
     fn from(b: &Buffer) -> Self {
-<<<<<<< HEAD
         if test_pretend_term() {
-            Pretty::Format
+            Pretty::format
         } else if b.is_terminal() {
-            Pretty::All
+            Pretty::all
         } else {
-            Pretty::None
-=======
-        match b {
-            Buffer::File(_) | Buffer::Redirect => Pretty::none,
-            Buffer::Stdout | Buffer::Stderr => Pretty::all,
->>>>>>> d0135684
+            Pretty::none
         }
     }
 }
 
 arg_enum! {
-<<<<<<< HEAD
+    #[allow(non_camel_case_types)]
     #[derive(Debug, PartialEq, Clone, Copy)]
-=======
-    #[allow(non_camel_case_types)]
-    #[derive(Debug, PartialEq, Clone)]
->>>>>>> d0135684
     pub enum Theme {
         auto, solarized
     }
@@ -387,8 +366,8 @@
 impl Theme {
     pub fn as_str(&self) -> &'static str {
         match self {
-            Theme::Auto => "ansi",
-            Theme::Solarized => "solarized",
+            Theme::auto => "ansi",
+            Theme::solarized => "solarized",
         }
     }
 }
