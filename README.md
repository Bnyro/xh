--- conflicted
+++ resolved
@@ -166,11 +166,7 @@
 ### Disadvantages
 
 - Not all of HTTPie's features are implemented. ([#4](https://github.com/ducaale/xh/issues/4))
-<<<<<<< HEAD
-=======
-- HTTP/2 cannot be disabled. ([#68](https://github.com/ducaale/xh/issues/68))
 - Header names are not case-sensitive.
->>>>>>> f1da8255
 - No plugin system.
 - General immaturity. HTTPie is old and well-tested.
 - Worse documentation.
