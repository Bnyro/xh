--- conflicted
+++ resolved
@@ -19,16 +19,9 @@
 atty = "0.2"
 brotli = { version = "3.3.0", default-features = false, features = ["std"] }
 chardetng = "0.1.15"
-<<<<<<< HEAD
-clap = { version = "3.2.23", features = ["derive", "wrap_help"] }
-clap_complete = { version = "3.2.3", optional = true }
-cookie_store = { version = "0.20.0", features = ["preserve_order"] }
-=======
 clap = { version = "4.0", features = ["derive", "wrap_help", "string"] }
 clap_complete = { version = "4.0", optional = true }
-cookie_crate = { version = "0.15", package = "cookie" }
-cookie_store = { version = "0.15.0" }
->>>>>>> 06a61a00
+cookie_store = { version = "0.20.0", features = ["preserve_order"] }
 digest_auth = "0.3.0"
 dirs = "3.0.1"
 encoding_rs = "0.8.28"
