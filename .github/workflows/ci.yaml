name: CI

on:
  pull_request:
  push:
    branches: [ master ]
  schedule:
  - cron: '00 00 * * *'

jobs:
  test:
    name: Test
    runs-on: ${{ matrix.job.os }}
    strategy:
      matrix:
        job:
          - target: x86_64-unknown-linux-gnu
            os: ubuntu-latest
            flags: --features=native-tls
          - target: x86_64-unknown-linux-gnu
            os: ubuntu-latest
            flags: --no-default-features --features=native-tls,online-tests # disables rustls
          - target: x86_64-apple-darwin
            os: macos-latest
            flags: --features=native-tls
          - target: x86_64-pc-windows-msvc
            os: windows-latest
            flags: --features=native-tls
          - target: x86_64-unknown-linux-musl
            os: ubuntu-latest
            use-cross: true
          - target: aarch64-unknown-linux-musl
            os: ubuntu-latest
            use-cross: true
            flags: -- --test-threads=4
          - target: arm-unknown-linux-gnueabihf
            os: ubuntu-latest
            use-cross: true
            flags: -- --test-threads=4
    steps:
      - uses: actions/checkout@v2
      - uses: actions-rs/toolchain@v1
        with:
          profile: minimal
<<<<<<< HEAD
          toolchain: 1.56.1 # minimum supported rust version
=======
          toolchain: 1.64.0 # minimum supported rust version
>>>>>>> f8e8db5f
          target: ${{ matrix.job.target }}
          override: true
      - uses: Swatinem/rust-cache@v2
        with:
          key: v2-${{ matrix.job.target }}
      - uses: actions-rs/cargo@v1
        with:
          use-cross: ${{ matrix.job.use-cross }}
          command: test
          args: --target ${{ matrix.job.target }} ${{ matrix.job.flags }}

  fmt-and-clippy:
    name: Rustfmt and clippy
    runs-on: ubuntu-latest
    steps:
      - uses: actions/checkout@v2

      - uses: actions-rs/toolchain@v1
        with:
          profile: minimal
          toolchain: stable
          override: true
          components: rustfmt, clippy

      - uses: Swatinem/rust-cache@v1

      - name: Rustfmt
        uses: actions-rs/cargo@v1
        with:
          command: fmt
          args: -- --check

      - name: Clippy (default features)
        uses: actions-rs/cargo@v1
        with:
          command: clippy
          args: --tests -- -D warnings -A unknown-lints

      - name: Clippy (all features)
        uses: actions-rs/cargo@v1
        with:
          command: clippy
          args: --all-features --tests -- -D warnings -A unknown-lints

      - name: Clippy (native-tls only)
        uses: actions-rs/cargo@v1
        with:
          command: clippy
          args: --no-default-features --features=native-tls,online-tests --tests -- -D warnings -A unknown-lints<|MERGE_RESOLUTION|>--- conflicted
+++ resolved
@@ -42,11 +42,7 @@
       - uses: actions-rs/toolchain@v1
         with:
           profile: minimal
-<<<<<<< HEAD
-          toolchain: 1.56.1 # minimum supported rust version
-=======
           toolchain: 1.64.0 # minimum supported rust version
->>>>>>> f8e8db5f
           target: ${{ matrix.job.target }}
           override: true
       - uses: Swatinem/rust-cache@v2
